## What existing problem does the pull request solve and why should we include it?

## What is the testing plan?

*Demonstrate the code is solid by discussing how results are verified and covered by tests*

<<<<<<< HEAD
 - [ ] Code for this PR is covered in tests
 - [ ] Code passes all existing tests
=======
- [ ] Code for this PR is covered in tests
- [ ] Code passes all existing tests
>>>>>>> d3c2f8ee

## Code formatting

*Code should be PEP8 compliant before merging by running a package like [`black`](https://pypi.org/project/black/)*

- [ ] Code linted

## Applicable Issues

*Please do not create a Pull Request without creating an issue first.*

*Put `closes #XXXX` in your comment to auto-close the issue that your PR fixes.*

<<<<<<< HEAD

#### Issues List

 -  closes...
 -  closes...
=======
- closes...
- closes...
>>>>>>> d3c2f8ee
<|MERGE_RESOLUTION|>--- conflicted
+++ resolved
@@ -4,13 +4,8 @@
 
 *Demonstrate the code is solid by discussing how results are verified and covered by tests*
 
-<<<<<<< HEAD
  - [ ] Code for this PR is covered in tests
  - [ ] Code passes all existing tests
-=======
-- [ ] Code for this PR is covered in tests
-- [ ] Code passes all existing tests
->>>>>>> d3c2f8ee
 
 ## Code formatting
 
@@ -24,13 +19,5 @@
 
 *Put `closes #XXXX` in your comment to auto-close the issue that your PR fixes.*
 
-<<<<<<< HEAD
-
-#### Issues List
-
- -  closes...
- -  closes...
-=======
 - closes...
-- closes...
->>>>>>> d3c2f8ee
+- closes...