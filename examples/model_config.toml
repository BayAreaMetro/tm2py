--- conflicted
+++ resolved
@@ -694,7 +694,6 @@
     use_fares = false
     # for TAZ instead of TAPs
     override_connector_times = false
-<<<<<<< HEAD
     #input_connector_access_times_path = "inputs\\trn\\estimated_taz_access_connectors.csv"
     #input_connector_egress_times_path = "inputs\\trn\\estimated_taz_egress_connectors.csv"
     #output_stop_usage_path = "inputs\\trn\\stop_usage_{period}.csv"
@@ -742,11 +741,6 @@
         [[transit.classes.demand]]
             source = "household"
             name = "KNR_SET_{period}"
-=======
-    #input_connector_access_times_path = "inputs/trn/estimated_taz_access_connectors.csv"
-    #input_connector_egress_times_path = "inputs/trn/estimated_taz_egress_connectors.csv"
-    #output_stop_usage_path = "inputs/trn/stop_usage_{period}.csv"
->>>>>>> 2a128e32
 
 [emme]
     num_processors = "MAX-1"
@@ -755,6 +749,7 @@
     highway_database_path = "emme_project/Database_highway/emmebank"
     active_database_paths = [ "emme_project/Database_active_south/emmebank", "emme_project/Database_active_north/emmebank" ]
     transit_database_path = "emme_project/Database_transit_taz/emmebank"
+
 
 [[highway.capclass_lookup]]
 	capclass = 0
