####################################
#       MODEL CONFIGURATION        #
####################################

[[time_periods]]
    name = "ea"
    length_hours = 3
    highway_capacity_factor = 3
    emme_scenario_id = 11
[[time_periods]]
    name = "am"
    length_hours = 4
    highway_capacity_factor = 3.65
    emme_scenario_id = 12
[[time_periods]]
    name = "md"
    length_hours = 5
    highway_capacity_factor = 5
    emme_scenario_id = 13
[[time_periods]]
    name = "pm"
    length_hours = 4
    highway_capacity_factor = 3.65
    emme_scenario_id = 14
[[time_periods]]
    name = "ev"
    length_hours = 8
    highway_capacity_factor = 8
    emme_scenario_id = 15

[logging]
    # Use default log configuration
    log_on_error_file_path = "log_error.txt"
    notify_slack = false
    use_emme_logbook = true

[household]
    highway_demand_file = "demand_matrices/highway/household/TAZ_Demand_{period}.omx"
    transit_demand_file = "demand_matrices/transit/TAP_Demand_{set}_{period}.omx"

[air_passenger]
    output_trip_table_directory = "demand_matrices/highway/air_passenger"
    outfile_trip_table_tmp = "tripsAirPax{period}.omx"
    highway_demand_file = "demand_matrices/highway/air_passenger/tripsAirPax{period}.omx"
    input_demand_folder = "inputs/nonres"
    input_demand_filename_tmpl = "{year}_{direction}{airport}.csv"
    reference_start_year = "2007"
    reference_end_year = "2035"
    airport_names = [ "SFO", "OAK", "SJC",]
    [[air_passenger.demand_aggregation]]
        name = "DA"
        mode = "da"
        access_modes = [ "ES", "PK", "RN", "TX", "LI",]
    [[air_passenger.demand_aggregation]]
        name = "S2"
        mode = "sr2"
        access_modes = [ "ES", "PK", "RN", "TX", "LI",]
    [[air_passenger.demand_aggregation]]
        name = "S3"
        mode = "sr3"
        access_modes = [ "ES", "PK", "RN", "TX", "LI", "VN", "HT", "CH",]

[internal_external]
    output_trip_table_directory = "demand_matrices/highway/internal_external"
    outfile_trip_table_tmp = "tripsIx{period}.omx"
    highway_demand_file = "demand_matrices/highway/internal_external/tripsIx{period}.omx"
    modes = ["da","sr2","sr3"]
    [internal_external.demand]
        input_demand_file = "inputs/nonres/IXDaily2006x4.may2208.new.omx"
        input_demand_matrixname_tmpl = "IX_Daily_{mode}"
        reference_year = 2005
    # Union city compatible test with 43 zones
    [[internal_external.demand.annual_growth_rate]]
        zone_index = [41, 42, 4688, 4689, 4690, 4691, 4692, 4704, 4705, 4706, 4707, 4708]
        factor = 1.05
        as_growth_rate = true
    [[internal_external.demand.annual_growth_rate]]
        zone_index = [4693, 4694,4695, 4696, 4698, 4699,  4701, 4702, 4703]
        factor = 1.010
        as_growth_rate = true
    [[internal_external.demand.annual_growth_rate]]
        zone_index = [4697]
        factor = 0
    [[internal_external.demand.annual_growth_rate]]
        zone_index = 4700
        factor = 1.015
        as_growth_rate = true
    [[internal_external.demand.special_gateway_adjust]]
        zone_index = 4693
        factor = 1.020228
    [[internal_external.demand.special_gateway_adjust]]
        zone_index = 4695
        factor = 1.242555
    [[internal_external.demand.special_gateway_adjust]]
        zone_index = 4696
        factor = 0.848518
    [[internal_external.demand.special_gateway_adjust]]
        zone_index = 4698
        factor = 1.673817
    [internal_external.time_of_day]
        [[internal_external.time_of_day.classes]]
            name = "internal_external"
            [[internal_external.time_of_day.classes.time_period_split]]
                time_period = "ea"
                production = 0.15329
                attraction = 0.06440
            [[internal_external.time_of_day.classes.time_period_split]]
                time_period = "am"
                production = 0.26441
                attraction = 0.17540
            [[internal_external.time_of_day.classes.time_period_split]]
                time_period = "md"
                production = 0.25720
                attraction = 0.26950
            [[internal_external.time_of_day.classes.time_period_split]]
                time_period = "pm"
                production = 0.21490
                attraction = 0.29824
            [[internal_external.time_of_day.classes.time_period_split]]
                time_period = "ev"
                production = 0.11020
                attraction = 0.19246
    [internal_external.toll_choice]
        value_of_time = 18.93
        operating_cost_per_mile = 17.23
        [[internal_external.toll_choice.classes]]
            name = "da"
            skim_mode = "da"
            veh_group_name = "da"
        [[internal_external.toll_choice.classes]]
            name = "sr2"
            skim_mode = "sr2"
            veh_group_name = "sr2"
            [[internal_external.toll_choice.classes.property_factors]]
                property = "toll"
                coeff = 0.5714285714285714
        [[internal_external.toll_choice.classes]]
            name = "sr3"
            skim_mode = "sr3"
            veh_group_name = "sr3"
            [[internal_external.toll_choice.classes.property_factors]]
                property = "toll"
                coeff = 0.4
        [[internal_external.toll_choice.utility]]
            # The in-vehicle time coefficient is taken from the work trip mode choice model.
            # coefficient for in-vehicle time = -0.0220/0.25 = -0.088
            property = "time"
            coeff = -0.088

[truck]
    output_trip_table_directory = "demand_matrices/highway/commercial"
    outfile_trip_table_tmp = "tripstrk{period}.omx"
    highway_demand_file = "demand_matrices/highway/commercial/tripstrk{period}.omx"
    [[truck.classes]]
        name = "vsmtrk"
        description = "very small truck"
    [[truck.classes]]
        name = "smltrk"
        description = "small truck"
    [[truck.classes]]
        name = "medtrk"
        description = "medium truck"
    [[truck.classes]]
        name = "lrgtrk"
        description = "large truck"
    [[truck.impedances]]
        name = "trk"
        skim_mode = "trk"
        [truck.impedances.time_blend]
            "AM" = 0.3333333333
            "MD" = 0.6666666667
    [[truck.impedances]]
        name = "lrgtrk"
        skim_mode = "lrgtrk"
        [truck.impedances.time_blend]
            "AM" = 0.3333333333
            "MD" = 0.6666666667
    [truck.trip_dist]
        k_factors_file = "inputs/nonres/truck_kfactors_taz.csv"
        friction_factors_file = "inputs/nonres/truckFF.csv"
        max_balance_iterations = 999
        max_balance_relative_error = 0.0001
    [[truck.trip_dist.classes]]
        name = "vsmtrk"
        impedance = "trk"
        use_k_factors = false
    [[truck.trip_dist.classes]]
        name = "smltrk"
        impedance = "trk"
        use_k_factors = true
    [[truck.trip_dist.classes]]
        name = "medtrk"
        impedance = "trk"
        use_k_factors = true
    [[truck.trip_dist.classes]]
        name = "lrgtrk"
        impedance = "lrgtrk"
        use_k_factors = true
    [[truck.trip_gen.classes]]
        name = "vsmtrk"
        purpose = "linked"
        balance_to = "productions"
        [truck.trip_gen.classes.production_formula]
            constant = 0
            multiplier = 0.96
            [[truck.trip_gen.classes.production_formula.land_use_rates]]
                property = 'RETEMPN'
                coeff = 0.95409
            [[truck.trip_gen.classes.production_formula.land_use_rates]]
                property = 'FPSEMPN'
                coeff = 0.54333
            [[truck.trip_gen.classes.production_formula.land_use_rates]]
                property = 'HEREMPN'
                coeff = 0.50769
            [[truck.trip_gen.classes.production_formula.land_use_rates]]
                property = 'OTHEMPN'
                coeff = 0.63558
            [[truck.trip_gen.classes.production_formula.land_use_rates]]
                property = 'AGREMPN'
                coeff = 1.10181
            [[truck.trip_gen.classes.production_formula.land_use_rates]]
                property = 'MWTEMPN'
                coeff = 0.81576
            [[truck.trip_gen.classes.production_formula.land_use_rates]]
                property = 'TOTHH'
                coeff = 0.26565
    [[truck.trip_gen.classes]]
        name = "smltrk"
        purpose = "linked"
        balance_to = "productions"
        [truck.trip_gen.classes.production_formula]
            constant = 0
            multiplier = 1
            [[truck.trip_gen.classes.production_formula.land_use_rates]]
            property = 'TOTEMP'
            coeff = 0.0324
    [[truck.trip_gen.classes]]
        name = "smltrk"
        purpose = "garage"
        balance_to = "productions"
        [truck.trip_gen.classes.production_formula]
            [[truck.trip_gen.classes.production_formula.land_use_rates]]
                property = 'RETEMPN'
                coeff = 0.02146
            [[truck.trip_gen.classes.production_formula.land_use_rates]]
                property = 'FPSEMPN'
                coeff = 0.02424
            [[truck.trip_gen.classes.production_formula.land_use_rates]]
                property = 'HEREMPN'
                coeff = 0.01320
            [[truck.trip_gen.classes.production_formula.land_use_rates]]
                property = 'OTHEMPN'
                coeff = 0.04325
            [[truck.trip_gen.classes.production_formula.land_use_rates]]
                property = 'AGREMPN'
                coeff = 0.05021
            [[truck.trip_gen.classes.production_formula.land_use_rates]]
                property = 'MWTEMPN'
                coeff = 0.01960
        [truck.trip_gen.classes.attraction_formula]
            [[truck.trip_gen.classes.attraction_formula.land_use_rates]]
                property = 'TOTEMP'
                coeff = 0.0234
    [[truck.trip_gen.classes]]
        name = "medtrk"
        purpose = "linked"
        balance_to = "productions"
        [truck.trip_gen.classes.production_formula]
            constant = 0
            multiplier =  1
            [[truck.trip_gen.classes.production_formula.land_use_rates]]
                property = 'TOTEMP'
                coeff = 0.0039
    [[truck.trip_gen.classes]]
        name = "medtrk"
        purpose = "garage"
        balance_to = "productions"
        [truck.trip_gen.classes.production_formula]
            [[truck.trip_gen.classes.production_formula.land_use_rates]]
                property = 'RETEMPN'
                coeff = 0.00102
            [[truck.trip_gen.classes.production_formula.land_use_rates]]
                property = 'FPSEMPN'
                coeff = 0.00147
            [[truck.trip_gen.classes.production_formula.land_use_rates]]
                property = 'HEREMPN'
                coeff = 0.00025
            [[truck.trip_gen.classes.production_formula.land_use_rates]]
                property = 'OTHEMPN'
                coeff = 0.00331
            [[truck.trip_gen.classes.production_formula.land_use_rates]]
                property = 'AGREMPN'
                coeff = 0.00445
            [[truck.trip_gen.classes.production_formula.land_use_rates]]
                property = 'MWTEMPN'
                coeff = 0.00165
        [truck.trip_gen.classes.attraction_formula]
            [[truck.trip_gen.classes.attraction_formula.land_use_rates]]
                property = 'TOTEMP'
                coeff = 0.0046
    [[truck.trip_gen.classes]]
        name = "lrgtrk"
        purpose = "linked"
        balance_to = "productions"
        [truck.trip_gen.classes.production_formula]
            constant = 0
            multiplier =  1
            [[truck.trip_gen.classes.production_formula.land_use_rates]]
            property = 'TOTEMP'
            coeff = 0.0073
    [[truck.trip_gen.classes]]
        name  = "lrgtrk"
        purpose = "garage"
        balance_to = "productions"
        [truck.trip_gen.classes.production_formula]
            [[truck.trip_gen.classes.production_formula.land_use_rates]]
                property = 'RETEMPN'
                coeff = 0.00183
            [[truck.trip_gen.classes.production_formula.land_use_rates]]
                property = 'FPSEMPN'
                coeff = 0.00482
            [[truck.trip_gen.classes.production_formula.land_use_rates]]
                property = 'HEREMPN'
                coeff = 0.00274
            [[truck.trip_gen.classes.production_formula.land_use_rates]]
                property = 'OTHEMPN'
                coeff = 0.00795
            [[truck.trip_gen.classes.production_formula.land_use_rates]]
                property = 'AGREMPN'
                coeff = 0.01125
            [[truck.trip_gen.classes.production_formula.land_use_rates]]
                property = 'MWTEMPN'
                coeff = 0.00486
        [truck.trip_gen.classes.attraction_formula]
            [[truck.trip_gen.classes.attraction_formula.land_use_rates]]
                property = 'TOTEMP'
                coeff = 0.0136
        [truck.time_of_day]
        [[truck.time_of_day.classes]]
            name = "vsmtrk"
            [[truck.time_of_day.classes.time_period_split]]
                time_period = "ea"
                od = 0.0235
            [[truck.time_of_day.classes.time_period_split]]
                time_period = "am"
                od = 0.0700
            [[truck.time_of_day.classes.time_period_split]]
                time_period = "md"
                od = 0.6360
            [[truck.time_of_day.classes.time_period_split]]
                time_period = "pm"
                od = 0.1000
            [[truck.time_of_day.classes.time_period_split]]
                time_period = "ev"
                od = 0.1705
        [[truck.time_of_day.classes]]
            name = "smltrk"
            [[truck.time_of_day.classes.time_period_split]]
                time_period = "ea"
                od = 0.0765
            [[truck.time_of_day.classes.time_period_split]]
                time_period = "am"
                od = 0.2440
            [[truck.time_of_day.classes.time_period_split]]
                time_period = "md"
                od = 0.3710
            [[truck.time_of_day.classes.time_period_split]]
                time_period = "pm"
                od= 0.2180
            [[truck.time_of_day.classes.time_period_split]]
                time_period = "ev"
                od = 0.0905
        [[truck.time_of_day.classes]]
            name = "medtrk"
            [[truck.time_of_day.classes.time_period_split]]
                time_period = "ea"
                od = 0.0665
            [[truck.time_of_day.classes.time_period_split]]
                time_period = "am"
                od = 0.2930
            [[truck.time_of_day.classes.time_period_split]]
                time_period = "md"
                od = 0.3935
            [[truck.time_of_day.classes.time_period_split]]
                time_period = "pm"
                od = 0.1730
            [[truck.time_of_day.classes.time_period_split]]
                time_period = "ev"
                od = 0.0740
        [[truck.time_of_day.classes]]
            name = "lrgtrk"
            [[truck.time_of_day.classes.time_period_split]]
                time_period = "ea"
                od = 0.1430
            [[truck.time_of_day.classes.time_period_split]]
                time_period = "am"
                od = 0.2320
            [[truck.time_of_day.classes.time_period_split]]
                time_period = "md"
                od = 0.3315
            [[truck.time_of_day.classes.time_period_split]]
                time_period = "pm"
                od = 0.1750
            [[truck.time_of_day.classes.time_period_split]]
                time_period = "ev"
                od = 0.1185
    [truck.toll_choice]
        value_of_time = 18.93
        operating_cost_per_mile = 17.23
        [[truck.toll_choice.classes]]
            name = "vsmtrk"
            skim_mode = "trk"
            veh_group_name = "vsm"
        [[truck.toll_choice.classes]]
            name = "smltrk"
            skim_mode = "trk"
            veh_group_name = "sml"
        [[truck.toll_choice.classes]]
            name = "medtrk"
            skim_mode = "trk"
            veh_group_name = "med"
        [[truck.toll_choice.classes]]
            name = "lrgtrk"
            skim_mode = "lrgtrk"
            veh_group_name = "lrg"
        [[truck.toll_choice.utility]]
            property = "time"
            coeff = -0.088

[active_modes]
    emme_scenario_id = 1
    [[active_modes.shortest_path_skims]]
        mode = "walk"
        roots = "MAZ"
        leaves = "MAZ"
        max_dist_miles = 3
        output = "skim_matrices/non_motorized/ped_distance_maz_maz.txt"
    [[active_modes.shortest_path_skims]]
        mode = "walk"
        roots = "MAZ"
        leaves = "TAP"
        max_dist_miles = 0.5
        output = "skim_matrices/non_motorized/ped_distance_maz_tap.txt"
    [[active_modes.shortest_path_skims]]
        mode = "bike"
        roots = "MAZ"
        leaves = "MAZ"
        max_dist_miles = 3
        output = "skim_matrices/non_motorized/bike_distance_maz_maz.txt"
    [[active_modes.shortest_path_skims]]
        mode = "bike"
        roots = "MAZ"
        leaves = "TAP"
        max_dist_miles = 3
        output = "skim_matrices/non_motorized/bike_distance_maz_tap.txt"
    [[active_modes.shortest_path_skims]]
        mode = "bike"
        roots = "TAZ"
        leaves = "TAZ"
        output = "skim_matrices/non_motorized/bike_distance_taz_taz.txt"
    [[active_modes.shortest_path_skims]]
        mode = "walk"
        roots = "TAP"
        leaves = "TAP"
        max_dist_miles = 0.5
        output = "skim_matrices/non_motorized/ped_distance_tap_tap.txt"

[highway]
    output_skim_path = "skim_matrices/highway"
    output_skim_filename_tmpl = "HWYSKM{time_period}_taz.omx"
    output_skim_matrixname_tmpl = "{time_period}_{mode}_{property}"
    relative_gap = 0.0005
    max_iterations = 100
    # labels entire highway network (any of the classes) + MAZ connectors
    generic_highway_mode_code = "c"
    # include other MAZs to estimate density (pop+jobs*2.5)/acres for each MAZ
    area_type_buffer_dist_miles = 0.5
    [highway.tolls]
        file_path = "inputs/hwy/tolls.csv"
        src_vehicle_group_names = ["da", "s2",  "s3",  "vsm", "sml", "med", "lrg"]
        # the dst_vehicle_group_names is used in the class group suffix for the
        # highway.classes toll attribute name and the skims name, "bridgetoll_{}"
        # and "valuetoll_{}"
        dst_vehicle_group_names = ["da", "sr2", "sr3", "vsm", "sml", "med", "lrg"]
        # tollbooth separates links with "bridge" tolls (index < this value)
        # (used in all classes) vs. "value" tolls (used in toll-available classes only)
        tollbooth_start_index = 11
    [highway.maz_to_maz]
        mode_code = "x"
        excluded_links = [ "is_toll_da", "is_sr",]
        operating_cost_per_mile = 18.93
        value_of_time = 17.23
        output_skim_file = "skim_matrices/highway/HWYSKIM_MAZMAZ_DA.csv"
        skim_period = "md"
        max_skim_cost = 11.0
            # based on ~= 5 miles @ 40 mph = 11
            #           = time + (0.6 / vot) * (dist * opcost)
            #           = 5 / 40 * 60 + (0.6 / 17.23) * (5 * 18.93)
        demand_file = "demand_matrices/highway/maz_demand/auto_{period}_MAZ_AUTO_{number}_{period}.omx"
        [[highway.maz_to_maz.demand_county_groups]]
            number = 1
            counties = ["San Francisco", "San Mateo", "Santa Clara"]
        [[highway.maz_to_maz.demand_county_groups]]
            number = 2
            counties = ["Alameda", "Contra Costa"]
        [[highway.maz_to_maz.demand_county_groups]]
            number = 3
            counties = ["Solano", "Napa", "Sonoma", "Marin"]

    [[highway.classes]]
        name = "da"
        veh_group_name = "da"
        description = "drive alone"
        mode_code = "d"
        excluded_links = [ "is_toll_da", "is_sr",]
        value_of_time = 18.93
        operating_cost_per_mile = 17.23
        toll = [ "@bridgetoll_da" ]
        skims = [ "time", "dist", "freeflowtime", "bridgetoll_da",]
        [[highway.classes.demand]]
            source = "household"
            name = "SOV_GP_{period}"
        [[highway.classes.demand]]
            source = "air_passenger"
            name = "da"
        [[highway.classes.demand]]
            source = "internal_external"
            name = "da"
    [[highway.classes]]
        name = "sr2"
        veh_group_name = "sr2"
        description = "shared ride 2"
        mode_code = "e"
        excluded_links = [ "is_toll_sr2", "is_sr3",]
        value_of_time = 18.93
        operating_cost_per_mile = 17.23
        toll = [ "@bridgetoll_sr2" ]
        toll_factor = 0.5714285714285714
        skims = [ "time", "dist", "freeflowtime", "bridgetoll_sr2", "hovdist",]
        [[highway.classes.demand]]
            source = "household"
            name = "SR2_GP_{period}"
            factor = 0.5714285714285714
        [[highway.classes.demand]]
            source = "household"
            name = "SR2_HOV_{period}"
            factor = 0.5714285714285714
        [[highway.classes.demand]]
            source = "air_passenger"
            name = "sr2"
        [[highway.classes.demand]]
            source = "internal_external"
            name = "sr2"
    [[highway.classes]]
        name = "sr3"
        veh_group_name = "sr3"
        description = "shared ride 3+"
        mode_code = "f"
        excluded_links = [ "is_toll_sr3",]
        value_of_time = 18.93
        operating_cost_per_mile = 17.23
        toll = ["@bridgetoll_sr3"]
        toll_factor = 0.4
        skims = [ "time", "dist", "freeflowtime", "bridgetoll_sr3", "hovdist",]
        [[highway.classes.demand]]
            source = "household"
            name = "SR3_GP_{period}"
            factor = 0.4
        [[highway.classes.demand]]
            source = "household"
            name = "SR3_HOV_{period}"
            factor = 0.4
        [[highway.classes.demand]]
            source = "air_passenger"
            name = "sr3"
        [[highway.classes.demand]]
            source = "internal_external"
            name = "sr3"
    [[highway.classes]]
        name = "trk"
        veh_group_name = "trk"
        description = "truck"
        mode_code = "t"
        excluded_links = [ "is_toll_vsm", "is_toll_sml", "is_toll_med", "is_sr",]
        value_of_time = 37.87
        operating_cost_per_mile = 31.28
        toll = ["@bridgetoll_sml"]
        skims = [ "time", "dist", "freeflowtime", "bridgetoll_vsm", "bridgetoll_sml", "bridgetoll_med",]
        [[highway.classes.demand]]
            source = "truck"
            name = "vsmtrk"
        [[highway.classes.demand]]
            source = "truck"
            name = "smltrk"
        [[highway.classes.demand]]
            source = "truck"
            name = "medtrk"
    [[highway.classes]]
        name = "lrgtrk"
        veh_group_name = "lrgtrk"
        description = "large truck"
        mode_code = "l"
        excluded_links = [ "is_toll_lrg", "is_auto_only",]
        value_of_time = 37.87
        operating_cost_per_mile = 31.28
        toll = ["@bridgetoll_lrg"]
        pce = 2.0
        skims = [ "time", "dist", "freeflowtime", "bridgetoll_lrg",]
        [[highway.classes.demand]]
            source = "truck"
            name = "lrgtrk"
            factor = 2.0
    [[highway.classes]]
        name = "datoll"
        veh_group_name = "da"
        description = "drive alone toll"
        mode_code = "D"
        excluded_links = [ "is_sr",]
        value_of_time = 18.93
        operating_cost_per_mile = 17.23
        toll = [ "@valuetoll_da", "@bridgetoll_da" ]
        skims = [ "time", "dist", "freeflowtime", "bridgetoll_da", "valuetoll_da", "tolldist",]
        [[highway.classes.demand]]
            source = "household"
            name = "SOV_PAY_{period}"
        [[highway.classes.demand]]
            source = "internal_external"
            name = "datoll"
    [[highway.classes]]
        name = "sr2toll"
        veh_group_name = "sr2"
        description = "shared ride 2 toll"
        mode_code = "E"
        excluded_links = [ "is_sr3",]
        value_of_time = 18.93
        operating_cost_per_mile = 17.23
        toll = [ "@valuetoll_sr2", "@bridgetoll_sr2" ]
        toll_factor = 0.5714285714285714
        skims = [ "time", "dist", "freeflowtime", "bridgetoll_sr2", "valuetoll_sr2", "hovdist", "tolldist",]
        [[highway.classes.demand]]
            source = "household"
            name = "SR2_PAY_{period}"
            factor = 0.5714285714285714
        [[highway.classes.demand]]
            source = "internal_external"
            name = "sr2toll"
    [[highway.classes]]
        name = "sr3toll"
        veh_group_name = "sr3"
        description = "shared ride 3+ toll"
        mode_code = "F"
        excluded_links = []
        value_of_time = 18.93
        operating_cost_per_mile = 17.23
        toll = [ "@valuetoll_sr3", "@bridgetoll_sr3" ]
        toll_factor = 0.4
        skims = [ "time", "dist", "freeflowtime", "bridgetoll_sr3", "valuetoll_sr3", "hovdist", "tolldist",]
        [[highway.classes.demand]]
            source = "household"
            name = "SR3_PAY_{period}"
            factor = 0.4
        [[highway.classes.demand]]
            source = "internal_external"
            name = "sr3toll"
    [[highway.classes]]
        name = "trktoll"
        veh_group_name = "trk"
        description = "truck toll"
        mode_code = "T"
        excluded_links = [ "is_sr",]
        value_of_time = 37.87
        operating_cost_per_mile = 31.28
        toll = [ "@valuetoll_sml", "@bridgetoll_sml" ]
        skims = [ "time", "dist", "freeflowtime", "bridgetoll_vsm", "bridgetoll_sml", "bridgetoll_med", "valuetoll_vsm", "valuetoll_sml", "valuetoll_med",]
        [[highway.classes.demand]]
            source = "truck"
            name = "vsmtrktoll"
        [[highway.classes.demand]]
            source = "truck"
            name = "smltrktoll"
        [[highway.classes.demand]]
            source = "truck"
            name = "medtrktoll"
    [[highway.classes]]
        name = "lrgtrktoll"
        veh_group_name = "lrgtrk"
        description = "large truck toll"
        mode_code = "L"
        excluded_links = [ "is_auto_only", "is_sr",]
        value_of_time = 37.87
        operating_cost_per_mile = 31.28
        pce = 2.0
        toll = [ "@valuetoll_lrg", "@bridgetoll_lrg" ]
        skims = [ "time", "dist", "freeflowtime", "bridgetoll_lrg", "valuetoll_lrg",]
        [[highway.classes.demand]]
            source = "truck"
            name = "lrgtrktoll"
            factor = 2.0


[transit]
    apply_msa_demand = false
    value_of_time = 16.2
    effective_headway_source = "hdw"
    initial_wait_perception_factor = 1.5
    transfer_wait_perception_factor = 3.0
    walk_perception_factor = 2.0
    initial_boarding_penalty = 10
    transfer_boarding_penalty = 10
    max_transfers = 3
    output_skim_path = "skim_matrices/transit/transit_skims_{period}.omx"
    fares_path = "inputs/trn/fares.far"
    fare_matrix_path = "inputs/trn/fareMatrix.txt"
    # max expected transfer distance for mode-to-mode transfer fare table generation
    fare_max_transfer_distance_miles = 3.0
    use_fares = false
    # for TAZ instead of TAPs
    override_connector_times = false
    #input_connector_access_times_path = "inputs\\trn\\estimated_taz_access_connectors.csv"
    #input_connector_egress_times_path = "inputs\\trn\\estimated_taz_egress_connectors.csv"
    #output_stop_usage_path = "inputs\\trn\\stop_usage_{period}.csv"
    use_ccr = false
    ccr_stop_criteria.max_iterations = 3
    ccr_stop_criteria.relative_difference = 0.01
    ccr_stop_criteria.percent_segments_over_capacity = 0.01
    ccr_weights.min_seat = 1.0
    ccr_weights.max_seat = 1.4
    ccr_weights.power_seat = 2.2
    ccr_weights.min_stand = 1.4
    ccr_weights.max_stand = 1.6
    ccr_weights.power_stand = 3.4
    eawt_weights.constant = 0.259625
    [[transit.classes]]
        skim_set_id = "SET1"
        name = "BUS"
        description = "Local bus"
        mode_types = ["ACCESS", "EGRESS", "WALK", "LOCAL"]
        [[transit.classes.demand]]
            source = "household"
            name = "WLK_SET_{period}"
        [[transit.classes.demand]]
            source = "household"
            name = "PNR_SET_{period}"
        [[transit.classes.demand]]
            source = "household"
            name = "KNR_SET_{period}"
    [[transit.classes]]
        skim_set_id = "SET2"
        name = "PREM"
        description = "Premium modes"
        mode_types = ["ACCESS", "EGRESS", "WALK", "PREMIUM"]
        [[transit.classes.demand]]
            source = "household"
            name = "WLK_SET_{period}"
        [[transit.classes.demand]]
            source = "household"
            name = "PNR_SET_{period}"
        [[transit.classes.demand]]
            source = "household"
            name = "KNR_SET_{period}"
    [[transit.classes]]
        skim_set_id = "SET3"
        name = "ALLPEN"
        description = "All w/ xfer pen"
        mode_types = ["ACCESS", "EGRESS", "WALK", "LOCAL", "PREMIUM"]
        required_mode_combo = ["LOCAL","PREMIUM"] # AND not or
        [[transit.classes.demand]]
            source = "household"
            name = "WLK_SET_{period}"
        [[transit.classes.demand]]
            source = "household"
            name = "PNR_SET_{period}"
        [[transit.classes.demand]]
            source = "household"
            name = "KNR_SET_{period}"

[emme]
    num_processors = "MAX-1"
    all_day_scenario_id = 1
<<<<<<< HEAD
    project_path = "emme_project\\mtc_emme.emp"
    highway_database_path = "emme_project\\Database_highway\\emmebank"
    active_database_paths = [ "emme_project\\Database_active_maz\\emmebank" ]
    transit_database_path = "emme_project\\Database_transit_taz\\emmebank"
=======
    project_path = "emme_project/mtc_emme.emp"
    highway_database_path = "emme_project/Database_highway/emmebank"
    active_north_database_path = "emme_project/Database_active_south/emmebank"
    active_south_database_path = "emme_project/Database_active_south/emmebank"
    transit_database_path = "emme_project/Database_transit/emmebank"
>>>>>>> 4bd1d748


[[highway.capclass_lookup]]
	capclass = 0
	capacity = 0
	free_flow_speed = 0
	critical_speed = 0

[[highway.capclass_lookup]]
	capclass = 1
	capacity = 2050
	free_flow_speed = 55
	critical_speed = 18.835

[[highway.capclass_lookup]]
	capclass = 2
	capacity = 1450
	free_flow_speed = 40
	critical_speed = 25.898

[[highway.capclass_lookup]]
	capclass = 3
	capacity = 1450
	free_flow_speed = 30
	critical_speed = 11.772

[[highway.capclass_lookup]]
	capclass = 4
	capacity = 900
	free_flow_speed = 20
	critical_speed = 4.709

[[highway.capclass_lookup]]
	capclass = 5
	capacity = 900
	free_flow_speed = 20
	critical_speed = 11.772

[[highway.capclass_lookup]]
	capclass = 6
	capacity = 600
	free_flow_speed = 15
	critical_speed = 47.087

[[highway.capclass_lookup]]
	capclass = 7
	capacity = 600
	free_flow_speed = 15
	critical_speed = 7.063

[[highway.capclass_lookup]]
	capclass = 8
	capacity = 2050
	free_flow_speed = 18
	critical_speed = 9.417

[[highway.capclass_lookup]]
	capclass = 9
	capacity = 0
	free_flow_speed = 0
	critical_speed = 25.898

[[highway.capclass_lookup]]
	capclass = 10
	capacity = 0
	free_flow_speed = 18
	critical_speed = 14.126

[[highway.capclass_lookup]]
	capclass = 11
	capacity = 2050
	free_flow_speed = 55
	critical_speed = 7.063

[[highway.capclass_lookup]]
	capclass = 12
	capacity = 1450
	free_flow_speed = 40
	critical_speed = 4.709

[[highway.capclass_lookup]]
	capclass = 13
	capacity = 1500
	free_flow_speed = 30
	critical_speed = 4.709

[[highway.capclass_lookup]]
	capclass = 14
	capacity = 950
	free_flow_speed = 25
	critical_speed = 3.0

[[highway.capclass_lookup]]
	capclass = 15
	capacity = 950
	free_flow_speed = 25
	critical_speed = 3.0

[[highway.capclass_lookup]]
	capclass = 16
	capacity = 650
	free_flow_speed = 20
	critical_speed = 18.835

[[highway.capclass_lookup]]
	capclass = 17
	capacity = 650
	free_flow_speed = 20
	critical_speed = 25.898

[[highway.capclass_lookup]]
	capclass = 18
	capacity = 2050
	free_flow_speed = 18
	critical_speed = 11.772

[[highway.capclass_lookup]]
	capclass = 19
	capacity = 0
	free_flow_speed = 0
	critical_speed = 4.709

[[highway.capclass_lookup]]
	capclass = 20
	capacity = 0
	free_flow_speed = 18
	critical_speed = 11.772

[[highway.capclass_lookup]]
	capclass = 21
	capacity = 2100
	free_flow_speed = 60
	critical_speed = 47.087

[[highway.capclass_lookup]]
	capclass = 22
	capacity = 1600
	free_flow_speed = 45
	critical_speed = 9.417

[[highway.capclass_lookup]]
	capclass = 23
	capacity = 1550
	free_flow_speed = 35
	critical_speed = 9.417

[[highway.capclass_lookup]]
	capclass = 24
	capacity = 1000
	free_flow_speed = 30
	critical_speed = 28.252

[[highway.capclass_lookup]]
	capclass = 25
	capacity = 1000
	free_flow_speed = 30
	critical_speed = 16.48

[[highway.capclass_lookup]]
	capclass = 26
	capacity = 700
	free_flow_speed = 25
	critical_speed = 9.417

[[highway.capclass_lookup]]
	capclass = 27
	capacity = 700
	free_flow_speed = 25
	critical_speed = 4.709

[[highway.capclass_lookup]]
	capclass = 28
	capacity = 700
	free_flow_speed = 18
	critical_speed = 4.709

[[highway.capclass_lookup]]
	capclass = 29
	capacity = 0
	free_flow_speed = 0
	critical_speed = 3.0

[[highway.capclass_lookup]]
	capclass = 30
	capacity = 0
	free_flow_speed = 18
	critical_speed = 3.0

[[highway.capclass_lookup]]
	capclass = 31
	capacity = 2100
	free_flow_speed = 60
	critical_speed = 21.189

[[highway.capclass_lookup]]
	capclass = 32
	capacity = 1600
	free_flow_speed = 45
	critical_speed = 28.252

[[highway.capclass_lookup]]
	capclass = 33
	capacity = 1550
	free_flow_speed = 35
	critical_speed = 14.126

[[highway.capclass_lookup]]
	capclass = 34
	capacity = 1000
	free_flow_speed = 35
	critical_speed = 7.063

[[highway.capclass_lookup]]
	capclass = 35
	capacity = 1000
	free_flow_speed = 35
	critical_speed = 14.126

[[highway.capclass_lookup]]
	capclass = 36
	capacity = 700
	free_flow_speed = 30
	critical_speed = 47.087

[[highway.capclass_lookup]]
	capclass = 37
	capacity = 700
	free_flow_speed = 30
	critical_speed = 11.772

[[highway.capclass_lookup]]
	capclass = 38
	capacity = 2100
	free_flow_speed = 18
	critical_speed = 11.772

[[highway.capclass_lookup]]
	capclass = 39
	capacity = 0
	free_flow_speed = 0
	critical_speed = 30.607

[[highway.capclass_lookup]]
	capclass = 40
	capacity = 0
	free_flow_speed = 18
	critical_speed = 18.835

[[highway.capclass_lookup]]
	capclass = 41
	capacity = 2150
	free_flow_speed = 65
	critical_speed = 11.772

[[highway.capclass_lookup]]
	capclass = 42
	capacity = 1650
	free_flow_speed = 50
	critical_speed = 7.063

[[highway.capclass_lookup]]
	capclass = 43
	capacity = 1550
	free_flow_speed = 40
	critical_speed = 7.063

[[highway.capclass_lookup]]
	capclass = 44
	capacity = 1050
	free_flow_speed = 35
	critical_speed = 3.0

[[highway.capclass_lookup]]
	capclass = 45
	capacity = 1050
	free_flow_speed = 35
	critical_speed = 3.0

[[highway.capclass_lookup]]
	capclass = 46
	capacity = 900
	free_flow_speed = 30
	critical_speed = 21.189

[[highway.capclass_lookup]]
	capclass = 47
	capacity = 900
	free_flow_speed = 30
	critical_speed = 28.252

[[highway.capclass_lookup]]
	capclass = 48
	capacity = 2150
	free_flow_speed = 18
	critical_speed = 14.126

[[highway.capclass_lookup]]
	capclass = 49
	capacity = 0
	free_flow_speed = 0
	critical_speed = 9.417

[[highway.capclass_lookup]]
	capclass = 50
	capacity = 0
	free_flow_speed = 18
	critical_speed = 14.126

[[highway.capclass_lookup]]
	capclass = 51
	capacity = 2150
	free_flow_speed = 65
	critical_speed = 47.087

[[highway.capclass_lookup]]
	capclass = 52
	capacity = 1650
	free_flow_speed = 55
	critical_speed = 11.772

[[highway.capclass_lookup]]
	capclass = 53
	capacity = 1550
	free_flow_speed = 40
	critical_speed = 11.772

[[highway.capclass_lookup]]
	capclass = 54
	capacity = 1050
	free_flow_speed = 40
	critical_speed = 23.543

[[highway.capclass_lookup]]
	capclass = 55
	capacity = 1050
	free_flow_speed = 40
	critical_speed = 9.417

[[highway.capclass_lookup]]
	capclass = 56
	capacity = 950
	free_flow_speed = 35
	critical_speed = 11.772

[[highway.capclass_lookup]]
	capclass = 57
	capacity = 950
	free_flow_speed = 35
	critical_speed = 9.417

[[highway.capclass_lookup]]
	capclass = 58
	capacity = 2150
	free_flow_speed = 18
	critical_speed = 9.417

[[highway.capclass_lookup]]
	capclass = 59
	capacity = 0
	free_flow_speed = 0
	critical_speed = 3.0

[[highway.capclass_lookup]]
	capclass = 60
    capacity = 0
    free_flow_speed = 0
	critical_speed = 3.0

[[highway.capclass_lookup]]
	capclass = 61
    capacity = 0
    free_flow_speed = 0
	critical_speed = 23.543

[[highway.capclass_lookup]]
	capclass = 62
    capacity = 0
    free_flow_speed = 0
	critical_speed = 30.607

[[highway.capclass_lookup]]
	capclass = 63
    capacity = 0
    free_flow_speed = 0
	critical_speed = 16.48

[[highway.capclass_lookup]]
	capclass = 64
    capacity = 0
    free_flow_speed = 0
	critical_speed = 11.772

[[highway.capclass_lookup]]
	capclass = 65
    capacity = 0
    free_flow_speed = 0
	critical_speed = 16.48

[[highway.capclass_lookup]]
	capclass = 66
    capacity = 0
    free_flow_speed = 0
	critical_speed = 47.087

[[highway.capclass_lookup]]
	capclass = 67
    capacity = 0
    free_flow_speed = 0
	critical_speed = 14.126

[[highway.capclass_lookup]]
	capclass = 68
    capacity = 0
    free_flow_speed = 0
	critical_speed = 14.126

[[highway.capclass_lookup]]
	capclass = 69
    capacity = 0
    free_flow_speed = 0
	critical_speed = 21.189

[[highway.capclass_lookup]]
	capclass = 70
    capacity = 0
    free_flow_speed = 0
	critical_speed = 11.772

[[highway.capclass_lookup]]
	capclass = 71
    capacity = 0
    free_flow_speed = 0
	critical_speed = 14.126

[[highway.capclass_lookup]]
	capclass = 72
    capacity = 0
    free_flow_speed = 0
	critical_speed = 11.772

[[highway.capclass_lookup]]
	capclass = 73
    capacity = 0
    free_flow_speed = 0
	critical_speed = 11.772

[[highway.capclass_lookup]]
	capclass = 74
    capacity = 0
    free_flow_speed = 0
	critical_speed = 3.0

[[highway.capclass_lookup]]
	capclass = 75
    capacity = 0
    free_flow_speed = 0
	critical_speed = 3.0

[[highway.capclass_lookup]]
	capclass = 76
    capacity = 0
    free_flow_speed = 0
	critical_speed = 23.543

[[highway.capclass_lookup]]
	capclass = 77
    capacity = 0
    free_flow_speed = 0
	critical_speed = 30.607

[[highway.capclass_lookup]]
	capclass = 78
    capacity = 0
    free_flow_speed = 0
	critical_speed = 16.48

[[highway.capclass_lookup]]
	capclass = 79
    capacity = 0
    free_flow_speed = 0
	critical_speed = 14.126

[[highway.capclass_lookup]]
	capclass = 80
    capacity = 0
    free_flow_speed = 0
	critical_speed = 16.48

[[highway.capclass_lookup]]
	capclass = 81
    capacity = 0
    free_flow_speed = 0
	critical_speed = 47.087

[[highway.capclass_lookup]]
	capclass = 82
    capacity = 0
    free_flow_speed = 0
	critical_speed = 16.48

[[highway.capclass_lookup]]
	capclass = 83
    capacity = 0
    free_flow_speed = 0
	critical_speed = 14.126

[[highway.capclass_lookup]]
	capclass = 84
    capacity = 0
    free_flow_speed = 0
	critical_speed = 23.543

[[highway.capclass_lookup]]
	capclass = 85
    capacity = 0
    free_flow_speed = 0
	critical_speed = 16.48

[[highway.capclass_lookup]]
	capclass = 86
    capacity = 0
    free_flow_speed = 0
	critical_speed = 16.48

[[highway.capclass_lookup]]
	capclass = 87
    capacity = 0
    free_flow_speed = 0
	critical_speed = 14.126

[[highway.capclass_lookup]]
	capclass = 88
    capacity = 0
    free_flow_speed = 0
	critical_speed = 14.126

[[highway.capclass_lookup]]
	capclass = 89
    capacity = 0
    free_flow_speed = 0
	critical_speed = 3.0

[[highway.capclass_lookup]]
	capclass = 90
    capacity = 0
    free_flow_speed = 0
	critical_speed = 3.0

[[highway.capclass_lookup]]
	capclass = 99
	capacity = 0
	free_flow_speed = 10
	critical_speed = 3.0

[[highway.capclass_lookup]]
	capclass = 109
	capacity = 0
	free_flow_speed = 10
	critical_speed = 3.0

[[highway.capclass_lookup]]
	capclass = 119
	capacity = 0
	free_flow_speed = 10
	critical_speed = 3.0

[[highway.capclass_lookup]]
	capclass = 129
	capacity = 0
	free_flow_speed = 10
	critical_speed = 3.0

[[highway.capclass_lookup]]
	capclass = 139
	capacity = 0
	free_flow_speed = 10
	critical_speed = 3.0

[[highway.capclass_lookup]]
	capclass = 149
	capacity = 0
	free_flow_speed = 10
	critical_speed = 3.0

[[transit.modes]]
    mode_id = "w"
    name = "walk"
    description = "walk"
    type = "WALK"
    assign_type = "AUX_TRANSIT"
    speed_miles_per_hour = 3.0
[[transit.modes]]
    mode_id = "a"
    name = "access"
    description = "access"
    type = "ACCESS"
    assign_type = "AUX_TRANSIT"
    speed_miles_per_hour = 3.0
[[transit.modes]]
    mode_id = "e"
    name = "egress"
    description = "egress"
    type = "EGRESS"
    assign_type = "AUX_TRANSIT"
    speed_miles_per_hour = 3.0
[[transit.modes]]
    mode_id = "b"
    description = "local_bus"
    name = "LB"
    type = "LOCAL"
    assign_type = "TRANSIT"
    in_vehicle_perception_factor = 1.0
[[transit.modes]]
    mode_id = "x"
    description = "exp_bus"
    name = "EB"
    type = "PREMIUM"
    assign_type = "TRANSIT"
    in_vehicle_perception_factor = 1.0
    eawt_factor = 0.4
[[transit.modes]]
    mode_id = "f"
    description = "ferry"
    name = "FR"
    type = "PREMIUM"
    assign_type = "TRANSIT"
    in_vehicle_perception_factor = 1.0
    eawt_factor = 0.2
[[transit.modes]]
    mode_id = "l"
    description = "light_rail"
    name = "LR"
    type = "PREMIUM"
    assign_type = "TRANSIT"
    in_vehicle_perception_factor = 1.0
    eawt_factor = 0.4
[[transit.modes]]
    mode_id = "h"
    description = "heavy_rail"
    name = "HR"
    type = "PREMIUM"
    assign_type = "TRANSIT"
    in_vehicle_perception_factor = 1.0
    eawt_factor = 0.2
[[transit.modes]]
    mode_id = "r"
    description = "comm_rail"
    name = "CR"
    type = "PREMIUM"
    assign_type = "TRANSIT"
    in_vehicle_perception_factor = 1.0

[[transit.vehicles]]
    vehicle_id = 12
    mode = "b"
    name = ""
    auto_equivalent = 2.0
    seated_capacity = 1
    total_capacity = 2
[[transit.vehicles]]
    vehicle_id = 14
    mode = "b"
    name = ""
    auto_equivalent = 2.0
    seated_capacity = 1
    total_capacity = 2
[[transit.vehicles]]
    vehicle_id = 13
    mode = "b"
    name = ""
    auto_equivalent = 2.0
    seated_capacity = 1
    total_capacity = 2
[[transit.vehicles]]
    vehicle_id = 16
    mode = "b"
    name = ""
    auto_equivalent = 2.0
    seated_capacity = 1
    total_capacity = 2
[[transit.vehicles]]
    vehicle_id = 17
    mode = "b"
    name = ""
    auto_equivalent = 2.0
    seated_capacity = 1
    total_capacity = 2
[[transit.vehicles]]
    vehicle_id = 20
    mode = "b"
    name = ""
    auto_equivalent = 2.0
    seated_capacity = 1
    total_capacity = 2
[[transit.vehicles]]
    vehicle_id = 21
    mode = "b"
    name = ""
    auto_equivalent = 2.0
    seated_capacity = 1
    total_capacity = 2
[[transit.vehicles]]
    vehicle_id = 24
    mode = "b"
    name = ""
    auto_equivalent = 2.0
    seated_capacity = 1
    total_capacity = 2
[[transit.vehicles]]
    vehicle_id = 28
    mode = "b"
    name = ""
    auto_equivalent = 2.0
    seated_capacity = 1
    total_capacity = 2
[[transit.vehicles]]
    vehicle_id = 30
    mode = "b"
    name = ""
    auto_equivalent = 2.0
    seated_capacity = 1
    total_capacity = 2
[[transit.vehicles]]
    vehicle_id = 38
    mode = "b"
    name = ""
    auto_equivalent = 2.0
    seated_capacity = 1
    total_capacity = 2
[[transit.vehicles]]
    vehicle_id = 42
    mode = "b"
    name = ""
    auto_equivalent = 2.0
    seated_capacity = 1
    total_capacity = 2
[[transit.vehicles]]
    vehicle_id = 44
    mode = "b"
    name = ""
    auto_equivalent = 2.0
    seated_capacity = 1
    total_capacity = 2
[[transit.vehicles]]
    vehicle_id = 46
    mode = "b"
    name = ""
    auto_equivalent = 2.0
    seated_capacity = 1
    total_capacity = 2
[[transit.vehicles]]
    vehicle_id = 49
    mode = "b"
    name = ""
    auto_equivalent = 2.0
    seated_capacity = 1
    total_capacity = 2
[[transit.vehicles]]
    vehicle_id = 52
    mode = "b"
    name = ""
    auto_equivalent = 2.0
    seated_capacity = 1
    total_capacity = 2
[[transit.vehicles]]
    vehicle_id = 56
    mode = "b"
    name = ""
    auto_equivalent = 2.0
    seated_capacity = 1
    total_capacity = 2
[[transit.vehicles]]
    vehicle_id = 60
    mode = "b"
    name = ""
    auto_equivalent = 2.0
    seated_capacity = 1
    total_capacity = 2
[[transit.vehicles]]
    vehicle_id = 63
    mode = "b"
    name = ""
    auto_equivalent = 2.0
    seated_capacity = 1
    total_capacity = 2
[[transit.vehicles]]
    vehicle_id = 66
    mode = "b"
    name = ""
    auto_equivalent = 2.0
    seated_capacity = 1
    total_capacity = 2
[[transit.vehicles]]
    vehicle_id = 68
    mode = "b"
    name = ""
    auto_equivalent = 2.0
    seated_capacity = 1
    total_capacity = 2
[[transit.vehicles]]
    vehicle_id = 70
    mode = "b"
    name = ""
    auto_equivalent = 2.0
    seated_capacity = 1
    total_capacity = 2
[[transit.vehicles]]
    vehicle_id = 71
    mode = "b"
    name = ""
    auto_equivalent = 2.0
    seated_capacity = 1
    total_capacity = 2
[[transit.vehicles]]
    vehicle_id = 80
    mode = "x"
    name = ""
    auto_equivalent = 2.0
    seated_capacity = 1
    total_capacity = 2
[[transit.vehicles]]
    vehicle_id = 81
    mode = "x"
    name = ""
    auto_equivalent = 2.0
    seated_capacity = 1
    total_capacity = 2
[[transit.vehicles]]
    vehicle_id = 84
    mode = "x"
    name = ""
    auto_equivalent = 2.0
    seated_capacity = 1
    total_capacity = 2
[[transit.vehicles]]
    vehicle_id = 86
    mode = "x"
    name = ""
    auto_equivalent = 2.0
    seated_capacity = 1
    total_capacity = 2
[[transit.vehicles]]
    vehicle_id = 87
    mode = "x"
    name = ""
    auto_equivalent = 2.0
    seated_capacity = 1
    total_capacity = 2
[[transit.vehicles]]
    vehicle_id = 90
    mode = "x"
    name = ""
    auto_equivalent = 2.0
    seated_capacity = 1
    total_capacity = 2
[[transit.vehicles]]
    vehicle_id = 91
    mode = "x"
    name = ""
    auto_equivalent = 2.0
    seated_capacity = 1
    total_capacity = 2
[[transit.vehicles]]
    vehicle_id = 92
    mode = "x"
    name = ""
    auto_equivalent = 2.0
    seated_capacity = 1
    total_capacity = 2
[[transit.vehicles]]
    vehicle_id = 94
    mode = "x"
    name = ""
    auto_equivalent = 2.0
    seated_capacity = 1
    total_capacity = 2
[[transit.vehicles]]
    vehicle_id = 101
    mode = "f"
    name = ""
    auto_equivalent = 0.0
    seated_capacity = 1
    total_capacity = 2
[[transit.vehicles]]
    vehicle_id = 103
    mode = "f"
    name = ""
    auto_equivalent = 0.0
    seated_capacity = 1
    total_capacity = 2
[[transit.vehicles]]
    vehicle_id = 110
    mode = "l"
    name = ""
    auto_equivalent = 0.0
    seated_capacity = 1
    total_capacity = 2
[[transit.vehicles]]
    vehicle_id = 111
    mode = "l"
    name = ""
    auto_equivalent = 0.0
    seated_capacity = 1
    total_capacity = 2
[[transit.vehicles]]
    vehicle_id = 120
    mode = "h"
    name = ""
    auto_equivalent = 0.0
    seated_capacity = 1
    total_capacity = 2
[[transit.vehicles]]
    vehicle_id = 130
    mode = "r"
    name = ""
    auto_equivalent = 0.0
    seated_capacity = 1
    total_capacity = 2
[[transit.vehicles]]
    vehicle_id = 131
    mode = "r"
    name = ""
    auto_equivalent = 0.0
    seated_capacity = 1
    total_capacity = 2
[[transit.vehicles]]
    vehicle_id = 133
    mode = "r"
    name = ""
    auto_equivalent = 0.0
    seated_capacity = 1
    total_capacity = 2<|MERGE_RESOLUTION|>--- conflicted
+++ resolved
@@ -777,18 +777,11 @@
 [emme]
     num_processors = "MAX-1"
     all_day_scenario_id = 1
-<<<<<<< HEAD
-    project_path = "emme_project\\mtc_emme.emp"
-    highway_database_path = "emme_project\\Database_highway\\emmebank"
-    active_database_paths = [ "emme_project\\Database_active_maz\\emmebank" ]
-    transit_database_path = "emme_project\\Database_transit_taz\\emmebank"
-=======
     project_path = "emme_project/mtc_emme.emp"
     highway_database_path = "emme_project/Database_highway/emmebank"
     active_north_database_path = "emme_project/Database_active_south/emmebank"
     active_south_database_path = "emme_project/Database_active_south/emmebank"
     transit_database_path = "emme_project/Database_transit/emmebank"
->>>>>>> 4bd1d748
 
 
 [[highway.capclass_lookup]]
