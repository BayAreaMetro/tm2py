####################################
#       MODEL CONFIGURATION        #
####################################

[[time_periods]]
    name = "ea"
    length_hours = 3
    highway_capacity_factor = 3
    emme_scenario_id = 11
[[time_periods]]
    name = "am"
    length_hours = 4
    highway_capacity_factor = 3.65
    emme_scenario_id = 12
[[time_periods]]
    name = "md"
    length_hours = 5
    highway_capacity_factor = 5
    emme_scenario_id = 13
[[time_periods]]
    name = "pm"
    length_hours = 4
    highway_capacity_factor = 3.65
    emme_scenario_id = 14
[[time_periods]]
    name = "ev"
    length_hours = 8
    highway_capacity_factor = 8
    emme_scenario_id = 15

[logging]
    # Use default log configuration
    log_on_error_file_path = "log_error.txt"
    notify_slack = false
    use_emme_logbook = true

[household]
    highway_demand_file = "demand_matrices/highway/household/TAZ_Demand_{period}.omx"
    transit_demand_file = "demand_matrices/transit/TAP_Demand_{set}_{period}.omx"

[air_passenger]
    output_trip_table_directory = "demand_matrices/highway/air_passenger"
    outfile_trip_table_tmp = "tripsAirPax{period}.omx"
    highway_demand_file = "demand_matrices/highway/air_passenger/tripsAirPax{period}.omx"
    input_demand_folder = "inputs/nonres"
    input_demand_filename_tmpl = "{year}_{direction}{airport}.csv"
    reference_start_year = "2007"
    reference_end_year = "2035"
    airport_names = [ "SFO", "OAK", "SJC",]
    [[air_passenger.demand_aggregation]]
        name = "DA"
        mode = "da"
        access_modes = [ "ES", "PK", "RN", "TX", "LI",]
    [[air_passenger.demand_aggregation]]
        name = "S2"
        mode = "sr2"
        access_modes = [ "ES", "PK", "RN", "TX", "LI",]
    [[air_passenger.demand_aggregation]]
        name = "S3"
        mode = "sr3"
        access_modes = [ "ES", "PK", "RN", "TX", "LI", "VN", "HT", "CH",]

[internal_external]
    output_trip_table_directory = "demand_matrices/highway/internal_external"
    outfile_trip_table_tmp = "tripsIx{period}.omx"
    highway_demand_file = "demand_matrices/highway/internal_external/tripsIx{period}.omx"
    modes = ["da","sr2","sr3"]
    [internal_external.demand]
        input_demand_file = "inputs/nonres/IXDaily2006x4.may2208.new.omx"
        input_demand_matrixname_tmpl = "IX_Daily_{mode}"
        reference_year = 2005
    # Union city compatible test with 43 zones
    [[internal_external.demand.annual_growth_rate]]
        zone_index = [41, 42, 4688, 4689, 4690, 4691, 4692, 4704, 4705, 4706, 4707, 4708]
        factor = 1.05
        as_growth_rate = true
    [[internal_external.demand.annual_growth_rate]]
        zone_index = [4693, 4694,4695, 4696, 4698, 4699,  4701, 4702, 4703]
        factor = 1.010
        as_growth_rate = true
    [[internal_external.demand.annual_growth_rate]]
        zone_index = [4697]
        factor = 0
    [[internal_external.demand.annual_growth_rate]]
        zone_index = 4700
        factor = 1.015
        as_growth_rate = true
    [[internal_external.demand.special_gateway_adjust]]
        zone_index = 4693
        factor = 1.020228
    [[internal_external.demand.special_gateway_adjust]]
        zone_index = 4695
        factor = 1.242555
    [[internal_external.demand.special_gateway_adjust]]
        zone_index = 4696
        factor = 0.848518
    [[internal_external.demand.special_gateway_adjust]]
        zone_index = 4698
        factor = 1.673817
    [internal_external.time_of_day]
        [[internal_external.time_of_day.classes]]
            name = "internal_external"
            [[internal_external.time_of_day.classes.time_period_split]]
                time_period = "ea"
                production = 0.15329
                attraction = 0.06440
            [[internal_external.time_of_day.classes.time_period_split]]
                time_period = "am"
                production = 0.26441
                attraction = 0.17540
            [[internal_external.time_of_day.classes.time_period_split]]
                time_period = "md"
                production = 0.25720
                attraction = 0.26950
            [[internal_external.time_of_day.classes.time_period_split]]
                time_period = "pm"
                production = 0.21490
                attraction = 0.29824
            [[internal_external.time_of_day.classes.time_period_split]]
                time_period = "ev"
                production = 0.11020
                attraction = 0.19246
    [internal_external.toll_choice]
        value_of_time = 18.93
        operating_cost_per_mile = 17.23
        [[internal_external.toll_choice.classes]]
            name = "da"
            skim_mode = "da"
            veh_group_name = "da"
        [[internal_external.toll_choice.classes]]
            name = "sr2"
            skim_mode = "sr2"
            veh_group_name = "sr2"
            [[internal_external.toll_choice.classes.property_factors]]
                property = "toll"
                coeff = 0.5714285714285714
        [[internal_external.toll_choice.classes]]
            name = "sr3"
            skim_mode = "sr3"
            veh_group_name = "sr3"
            [[internal_external.toll_choice.classes.property_factors]]
                property = "toll"
                coeff = 0.4
        [[internal_external.toll_choice.utility]]
            # The in-vehicle time coefficient is taken from the work trip mode choice model.
            # coefficient for in-vehicle time = -0.0220/0.25 = -0.088
            property = "time"
            coeff = -0.088

[truck]
    output_trip_table_directory = "demand_matrices/highway/commercial"
    outfile_trip_table_tmp = "tripstrk{period}.omx"
    highway_demand_file = "demand_matrices/highway/commercial/tripstrk{period}.omx"
    [[truck.classes]]
        name = "vsmtrk"
        description = "very small truck"
    [[truck.classes]]
        name = "smltrk"
        description = "small truck"
    [[truck.classes]]
        name = "medtrk"
        description = "medium truck"
    [[truck.classes]]
        name = "lrgtrk"
        description = "large truck"
    [[truck.impedances]]
        name = "trk"
        skim_mode = "trk"
        [truck.impedances.time_blend]
            "AM" = 0.3333333333
            "MD" = 0.6666666667
    [[truck.impedances]]
        name = "lrgtrk"
        skim_mode = "lrgtrk"
        [truck.impedances.time_blend]
            "AM" = 0.3333333333
            "MD" = 0.6666666667
    [truck.trip_dist]
        k_factors_file = "inputs/nonres/truck_kfactors_taz.csv"
        friction_factors_file = "inputs/nonres/truckFF.csv"
        max_balance_iterations = 999
        max_balance_relative_error = 0.0001
    [[truck.trip_dist.classes]]
        name = "vsmtrk"
        impedance = "trk"
        use_k_factors = false
    [[truck.trip_dist.classes]]
        name = "smltrk"
        impedance = "trk"
        use_k_factors = true
    [[truck.trip_dist.classes]]
        name = "medtrk"
        impedance = "trk"
        use_k_factors = true
    [[truck.trip_dist.classes]]
        name = "lrgtrk"
        impedance = "lrgtrk"
        use_k_factors = true
    [[truck.trip_gen.classes]]
        name = "vsmtrk"
        purpose = "linked"
        balance_to = "productions"
        [truck.trip_gen.classes.production_formula]
            constant = 0
            multiplier = 0.96
            [[truck.trip_gen.classes.production_formula.land_use_rates]]
                property = 'RETEMPN'
                coeff = 0.95409
            [[truck.trip_gen.classes.production_formula.land_use_rates]]
                property = 'FPSEMPN'
                coeff = 0.54333
            [[truck.trip_gen.classes.production_formula.land_use_rates]]
                property = 'HEREMPN'
                coeff = 0.50769
            [[truck.trip_gen.classes.production_formula.land_use_rates]]
                property = 'OTHEMPN'
                coeff = 0.63558
            [[truck.trip_gen.classes.production_formula.land_use_rates]]
                property = 'AGREMPN'
                coeff = 1.10181
            [[truck.trip_gen.classes.production_formula.land_use_rates]]
                property = 'MWTEMPN'
                coeff = 0.81576
            [[truck.trip_gen.classes.production_formula.land_use_rates]]
                property = 'TOTHH'
                coeff = 0.26565
    [[truck.trip_gen.classes]]
        name = "smltrk"
        purpose = "linked"
        balance_to = "productions"
        [truck.trip_gen.classes.production_formula]
            constant = 0
            multiplier = 1
            [[truck.trip_gen.classes.production_formula.land_use_rates]]
            property = 'TOTEMP'
            coeff = 0.0324
    [[truck.trip_gen.classes]]
        name = "smltrk"
        purpose = "garage"
        balance_to = "productions"
        [truck.trip_gen.classes.production_formula]
            [[truck.trip_gen.classes.production_formula.land_use_rates]]
                property = 'RETEMPN'
                coeff = 0.02146
            [[truck.trip_gen.classes.production_formula.land_use_rates]]
                property = 'FPSEMPN'
                coeff = 0.02424
            [[truck.trip_gen.classes.production_formula.land_use_rates]]
                property = 'HEREMPN'
                coeff = 0.01320
            [[truck.trip_gen.classes.production_formula.land_use_rates]]
                property = 'OTHEMPN'
                coeff = 0.04325
            [[truck.trip_gen.classes.production_formula.land_use_rates]]
                property = 'AGREMPN'
                coeff = 0.05021
            [[truck.trip_gen.classes.production_formula.land_use_rates]]
                property = 'MWTEMPN'
                coeff = 0.01960
        [truck.trip_gen.classes.attraction_formula]
            [[truck.trip_gen.classes.attraction_formula.land_use_rates]]
                property = 'TOTEMP'
                coeff = 0.0234
    [[truck.trip_gen.classes]]
        name = "medtrk"
        purpose = "linked"
        balance_to = "productions"
        [truck.trip_gen.classes.production_formula]
            constant = 0
            multiplier =  1
            [[truck.trip_gen.classes.production_formula.land_use_rates]]
                property = 'TOTEMP'
                coeff = 0.0039
    [[truck.trip_gen.classes]]
        name = "medtrk"
        purpose = "garage"
        balance_to = "productions"
        [truck.trip_gen.classes.production_formula]
            [[truck.trip_gen.classes.production_formula.land_use_rates]]
                property = 'RETEMPN'
                coeff = 0.00102
            [[truck.trip_gen.classes.production_formula.land_use_rates]]
                property = 'FPSEMPN'
                coeff = 0.00147
            [[truck.trip_gen.classes.production_formula.land_use_rates]]
                property = 'HEREMPN'
                coeff = 0.00025
            [[truck.trip_gen.classes.production_formula.land_use_rates]]
                property = 'OTHEMPN'
                coeff = 0.00331
            [[truck.trip_gen.classes.production_formula.land_use_rates]]
                property = 'AGREMPN'
                coeff = 0.00445
            [[truck.trip_gen.classes.production_formula.land_use_rates]]
                property = 'MWTEMPN'
                coeff = 0.00165
        [truck.trip_gen.classes.attraction_formula]
            [[truck.trip_gen.classes.attraction_formula.land_use_rates]]
                property = 'TOTEMP'
                coeff = 0.0046
    [[truck.trip_gen.classes]]
        name = "lrgtrk"
        purpose = "linked"
        balance_to = "productions"
        [truck.trip_gen.classes.production_formula]
            constant = 0
            multiplier =  1
            [[truck.trip_gen.classes.production_formula.land_use_rates]]
            property = 'TOTEMP'
            coeff = 0.0073
    [[truck.trip_gen.classes]]
        name  = "lrgtrk"
        purpose = "garage"
        balance_to = "productions"
        [truck.trip_gen.classes.production_formula]
            [[truck.trip_gen.classes.production_formula.land_use_rates]]
                property = 'RETEMPN'
                coeff = 0.00183
            [[truck.trip_gen.classes.production_formula.land_use_rates]]
                property = 'FPSEMPN'
                coeff = 0.00482
            [[truck.trip_gen.classes.production_formula.land_use_rates]]
                property = 'HEREMPN'
                coeff = 0.00274
            [[truck.trip_gen.classes.production_formula.land_use_rates]]
                property = 'OTHEMPN'
                coeff = 0.00795
            [[truck.trip_gen.classes.production_formula.land_use_rates]]
                property = 'AGREMPN'
                coeff = 0.01125
            [[truck.trip_gen.classes.production_formula.land_use_rates]]
                property = 'MWTEMPN'
                coeff = 0.00486
        [truck.trip_gen.classes.attraction_formula]
            [[truck.trip_gen.classes.attraction_formula.land_use_rates]]
                property = 'TOTEMP'
                coeff = 0.0136
        [truck.time_of_day]
        [[truck.time_of_day.classes]]
            name = "vsmtrk"
            [[truck.time_of_day.classes.time_period_split]]
                time_period = "ea"
                od = 0.0235
            [[truck.time_of_day.classes.time_period_split]]
                time_period = "am"
                od = 0.0700
            [[truck.time_of_day.classes.time_period_split]]
                time_period = "md"
                od = 0.6360
            [[truck.time_of_day.classes.time_period_split]]
                time_period = "pm"
                od = 0.1000
            [[truck.time_of_day.classes.time_period_split]]
                time_period = "ev"
                od = 0.1705
        [[truck.time_of_day.classes]]
            name = "smltrk"
            [[truck.time_of_day.classes.time_period_split]]
                time_period = "ea"
                od = 0.0765
            [[truck.time_of_day.classes.time_period_split]]
                time_period = "am"
                od = 0.2440
            [[truck.time_of_day.classes.time_period_split]]
                time_period = "md"
                od = 0.3710
            [[truck.time_of_day.classes.time_period_split]]
                time_period = "pm"
                od= 0.2180
            [[truck.time_of_day.classes.time_period_split]]
                time_period = "ev"
                od = 0.0905
        [[truck.time_of_day.classes]]
            name = "medtrk"
            [[truck.time_of_day.classes.time_period_split]]
                time_period = "ea"
                od = 0.0665
            [[truck.time_of_day.classes.time_period_split]]
                time_period = "am"
                od = 0.2930
            [[truck.time_of_day.classes.time_period_split]]
                time_period = "md"
                od = 0.3935
            [[truck.time_of_day.classes.time_period_split]]
                time_period = "pm"
                od = 0.1730
            [[truck.time_of_day.classes.time_period_split]]
                time_period = "ev"
                od = 0.0740
        [[truck.time_of_day.classes]]
            name = "lrgtrk"
            [[truck.time_of_day.classes.time_period_split]]
                time_period = "ea"
                od = 0.1430
            [[truck.time_of_day.classes.time_period_split]]
                time_period = "am"
                od = 0.2320
            [[truck.time_of_day.classes.time_period_split]]
                time_period = "md"
                od = 0.3315
            [[truck.time_of_day.classes.time_period_split]]
                time_period = "pm"
                od = 0.1750
            [[truck.time_of_day.classes.time_period_split]]
                time_period = "ev"
                od = 0.1185
    [truck.toll_choice]
        value_of_time = 18.93
        operating_cost_per_mile = 17.23
        [[truck.toll_choice.classes]]
            name = "vsmtrk"
            skim_mode = "trk"
            veh_group_name = "vsm"
        [[truck.toll_choice.classes]]
            name = "smltrk"
            skim_mode = "trk"
            veh_group_name = "sml"
        [[truck.toll_choice.classes]]
            name = "medtrk"
            skim_mode = "trk"
            veh_group_name = "med"
        [[truck.toll_choice.classes]]
            name = "lrgtrk"
            skim_mode = "lrgtrk"
            veh_group_name = "lrg"
        [[truck.toll_choice.utility]]
            property = "time"
            coeff = -0.088

[active_modes]
    emme_scenario_id = 1
    [[active_modes.shortest_path_skims]]
        mode = "walk"
        roots = "MAZ"
        leaves = "MAZ"
        max_dist_miles = 3
        output = "skim_matrices/non_motorized/ped_distance_maz_maz.txt"
    [[active_modes.shortest_path_skims]]
        mode = "walk"
        roots = "MAZ"
        leaves = "TAP"
        max_dist_miles = 0.5
        output = "skim_matrices/non_motorized/ped_distance_maz_tap.txt"
    [[active_modes.shortest_path_skims]]
        mode = "bike"
        roots = "MAZ"
        leaves = "MAZ"
        max_dist_miles = 3
        output = "skim_matrices/non_motorized/bike_distance_maz_maz.txt"
    [[active_modes.shortest_path_skims]]
        mode = "bike"
        roots = "MAZ"
        leaves = "TAP"
        max_dist_miles = 3
        output = "skim_matrices/non_motorized/bike_distance_maz_tap.txt"
    [[active_modes.shortest_path_skims]]
        mode = "bike"
        roots = "TAZ"
        leaves = "TAZ"
        output = "skim_matrices/non_motorized/bike_distance_taz_taz.txt"
    [[active_modes.shortest_path_skims]]
        mode = "walk"
        roots = "TAP"
        leaves = "TAP"
        max_dist_miles = 0.5
        output = "skim_matrices/non_motorized/ped_distance_tap_tap.txt"

[highway]
<<<<<<< HEAD
    output_skim_path = "skim_matrices\\highway\\HWYSKM{period}_taz.omx"
    drive_access_output_skim_path = "skim_matrices\\transit\\drive_access\\drive_maz_taz_tap.csv"
=======
    output_skim_path = "skim_matrices/highway"
    output_skim_filename_tmpl = "HWYSKM{time_period}_taz.omx"
    output_skim_matrixname_tmpl = "{time_period}_{mode}_{property}"
>>>>>>> f67eeb89
    relative_gap = 0.0005
    max_iterations = 100
    # labels entire highway network (any of the classes) + MAZ connectors
    generic_highway_mode_code = "c"
    # include other MAZs to estimate density (pop+jobs*2.5)/acres for each MAZ
    area_type_buffer_dist_miles = 0.5
    [highway.tolls]
        file_path = "inputs/hwy/tolls.csv"
        src_vehicle_group_names = ["da", "s2",  "s3",  "vsm", "sml", "med", "lrg"]
        # the dst_vehicle_group_names is used in the class group suffix for the
        # highway.classes toll attribute name and the skims name, "bridgetoll_{}"
        # and "valuetoll_{}"
        dst_vehicle_group_names = ["da", "sr2", "sr3", "vsm", "sml", "med", "lrg"]
        # tollbooth separates links with "bridge" tolls (index < this value)
        # (used in all classes) vs. "value" tolls (used in toll-available classes only)
        tollbooth_start_index = 11
    [highway.maz_to_maz]
        mode_code = "x"
        excluded_links = [ "is_toll_da", "is_sr",]
        operating_cost_per_mile = 18.93
        value_of_time = 17.23
        output_skim_file = "skim_matrices/highway/HWYSKIM_MAZMAZ_DA.csv"
        skim_period = "md"
        max_skim_cost = 11.0
            # based on ~= 5 miles @ 40 mph = 11
            #           = time + (0.6 / vot) * (dist * opcost)
            #           = 5 / 40 * 60 + (0.6 / 17.23) * (5 * 18.93)
        demand_file = "demand_matrices/highway/maz_demand/auto_{period}_MAZ_AUTO_{number}_{period}.omx"
        [[highway.maz_to_maz.demand_county_groups]]
            number = 1
            counties = ["San Francisco", "San Mateo", "Santa Clara"]
        [[highway.maz_to_maz.demand_county_groups]]
            number = 2
            counties = ["Alameda", "Contra Costa"]
        [[highway.maz_to_maz.demand_county_groups]]
            number = 3
            counties = ["Solano", "Napa", "Sonoma", "Marin"]

    [[highway.classes]]
        name = "da"
        veh_group_name = "da"
        description = "drive alone"
        mode_code = "d"
        excluded_links = [ "is_toll_da", "is_sr",]
        value_of_time = 18.93
        operating_cost_per_mile = 17.23
        toll = [ "@bridgetoll_da" ]
        skims = [ "time", "dist", "freeflowtime", "bridgetoll_da",]
        [[highway.classes.demand]]
            source = "household"
            name = "SOV_GP_{period}"
        [[highway.classes.demand]]
            source = "air_passenger"
            name = "da"
        [[highway.classes.demand]]
            source = "internal_external"
            name = "da"
    [[highway.classes]]
        name = "sr2"
        veh_group_name = "sr2"
        description = "shared ride 2"
        mode_code = "e"
        excluded_links = [ "is_toll_sr2", "is_sr3",]
        value_of_time = 18.93
        operating_cost_per_mile = 17.23
        toll = [ "@bridgetoll_sr2" ]
        toll_factor = 0.5714285714285714
        skims = [ "time", "dist", "freeflowtime", "bridgetoll_sr2", "hovdist",]
        [[highway.classes.demand]]
            source = "household"
            name = "SR2_GP_{period}"
            factor = 0.5714285714285714
        [[highway.classes.demand]]
            source = "household"
            name = "SR2_HOV_{period}"
            factor = 0.5714285714285714
        [[highway.classes.demand]]
            source = "air_passenger"
            name = "sr2"
        [[highway.classes.demand]]
            source = "internal_external"
            name = "sr2"
    [[highway.classes]]
        name = "sr3"
        veh_group_name = "sr3"
        description = "shared ride 3+"
        mode_code = "f"
        excluded_links = [ "is_toll_sr3",]
        value_of_time = 18.93
        operating_cost_per_mile = 17.23
        toll = ["@bridgetoll_sr3"]
        toll_factor = 0.4
        skims = [ "time", "dist", "freeflowtime", "bridgetoll_sr3", "hovdist",]
        [[highway.classes.demand]]
            source = "household"
            name = "SR3_GP_{period}"
            factor = 0.4
        [[highway.classes.demand]]
            source = "household"
            name = "SR3_HOV_{period}"
            factor = 0.4
        [[highway.classes.demand]]
            source = "air_passenger"
            name = "sr3"
        [[highway.classes.demand]]
            source = "internal_external"
            name = "sr3"
    [[highway.classes]]
        name = "trk"
        veh_group_name = "trk"
        description = "truck"
        mode_code = "t"
        excluded_links = [ "is_toll_vsm", "is_toll_sml", "is_toll_med", "is_sr",]
        value_of_time = 37.87
        operating_cost_per_mile = 31.28
        toll = ["@bridgetoll_sml"]
        skims = [ "time", "dist", "freeflowtime", "bridgetoll_vsm", "bridgetoll_sml", "bridgetoll_med",]
        [[highway.classes.demand]]
            source = "truck"
            name = "vsmtrk"
        [[highway.classes.demand]]
            source = "truck"
            name = "smltrk"
        [[highway.classes.demand]]
            source = "truck"
            name = "medtrk"
    [[highway.classes]]
        name = "lrgtrk"
        veh_group_name = "lrgtrk"
        description = "large truck"
        mode_code = "l"
        excluded_links = [ "is_toll_lrg", "is_auto_only",]
        value_of_time = 37.87
        operating_cost_per_mile = 31.28
        toll = ["@bridgetoll_lrg"]
        pce = 2.0
        skims = [ "time", "dist", "freeflowtime", "bridgetoll_lrg",]
        [[highway.classes.demand]]
            source = "truck"
            name = "lrgtrk"
            factor = 2.0
    [[highway.classes]]
        name = "datoll"
        veh_group_name = "da"
        description = "drive alone toll"
        mode_code = "D"
        excluded_links = [ "is_sr",]
        value_of_time = 18.93
        operating_cost_per_mile = 17.23
        toll = [ "@valuetoll_da", "@bridgetoll_da" ]
        skims = [ "time", "dist", "freeflowtime", "bridgetoll_da", "valuetoll_da", "tolldist",]
        [[highway.classes.demand]]
            source = "household"
            name = "SOV_PAY_{period}"
        [[highway.classes.demand]]
            source = "internal_external"
            name = "datoll"
    [[highway.classes]]
        name = "sr2toll"
        veh_group_name = "sr2"
        description = "shared ride 2 toll"
        mode_code = "E"
        excluded_links = [ "is_sr3",]
        value_of_time = 18.93
        operating_cost_per_mile = 17.23
        toll = [ "@valuetoll_sr2", "@bridgetoll_sr2" ]
        toll_factor = 0.5714285714285714
        skims = [ "time", "dist", "freeflowtime", "bridgetoll_sr2", "valuetoll_sr2", "hovdist", "tolldist",]
        [[highway.classes.demand]]
            source = "household"
            name = "SR2_PAY_{period}"
            factor = 0.5714285714285714
        [[highway.classes.demand]]
            source = "internal_external"
            name = "sr2toll"
    [[highway.classes]]
        name = "sr3toll"
        veh_group_name = "sr3"
        description = "shared ride 3+ toll"
        mode_code = "F"
        excluded_links = []
        value_of_time = 18.93
        operating_cost_per_mile = 17.23
        toll = [ "@valuetoll_sr3", "@bridgetoll_sr3" ]
        toll_factor = 0.4
        skims = [ "time", "dist", "freeflowtime", "bridgetoll_sr3", "valuetoll_sr3", "hovdist", "tolldist",]
        [[highway.classes.demand]]
            source = "household"
            name = "SR3_PAY_{period}"
            factor = 0.4
        [[highway.classes.demand]]
            source = "internal_external"
            name = "sr3toll"
    [[highway.classes]]
        name = "trktoll"
        veh_group_name = "trk"
        description = "truck toll"
        mode_code = "T"
        excluded_links = [ "is_sr",]
        value_of_time = 37.87
        operating_cost_per_mile = 31.28
        toll = [ "@valuetoll_sml", "@bridgetoll_sml" ]
        skims = [ "time", "dist", "freeflowtime", "bridgetoll_vsm", "bridgetoll_sml", "bridgetoll_med", "valuetoll_vsm", "valuetoll_sml", "valuetoll_med",]
        [[highway.classes.demand]]
            source = "truck"
            name = "vsmtrktoll"
        [[highway.classes.demand]]
            source = "truck"
            name = "smltrktoll"
        [[highway.classes.demand]]
            source = "truck"
            name = "medtrktoll"
    [[highway.classes]]
        name = "lrgtrktoll"
        veh_group_name = "lrgtrk"
        description = "large truck toll"
        mode_code = "L"
        excluded_links = [ "is_auto_only", "is_sr",]
        value_of_time = 37.87
        operating_cost_per_mile = 31.28
        pce = 2.0
        toll = [ "@valuetoll_lrg", "@bridgetoll_lrg" ]
        skims = [ "time", "dist", "freeflowtime", "bridgetoll_lrg", "valuetoll_lrg",]
        [[highway.classes.demand]]
            source = "truck"
            name = "lrgtrktoll"
            factor = 2.0


[transit]
    apply_msa_demand = false
    value_of_time = 16.2
    effective_headway_source = "hdw"
    initial_wait_perception_factor = 1.5
    transfer_wait_perception_factor = 3.0
    walk_perception_factor = 2.0
    initial_boarding_penalty = 10
    transfer_boarding_penalty = 10
    max_transfers = 3
    output_skim_path = "skim_matrices/transit/transit_skims_{period}.omx"
    fares_path = "inputs/trn/fares.far"
    fare_matrix_path = "inputs/trn/fareMatrix.txt"
    # max expected transfer distance for mode-to-mode transfer fare table generation
    fare_max_transfer_distance_miles = 3.0
    use_fares = false
    # for TAZ instead of TAPs
    override_connector_times = false
    #input_connector_access_times_path = "inputs\\trn\\estimated_taz_access_connectors.csv"
    #input_connector_egress_times_path = "inputs\\trn\\estimated_taz_egress_connectors.csv"
    #output_stop_usage_path = "inputs\\trn\\stop_usage_{period}.csv"
    use_ccr = false
    ccr_stop_criteria.max_iterations = 3
    ccr_stop_criteria.relative_difference = 0.01
    ccr_stop_criteria.percent_segments_over_capacity = 0.01
    ccr_weights.min_seat = 1.0
    ccr_weights.max_seat = 1.4
    ccr_weights.power_seat = 2.2
    ccr_weights.min_stand = 1.4
    ccr_weights.max_stand = 1.6
    ccr_weights.power_stand = 3.4
    eawt_weights.constant = 0.259625
    [[transit.classes]]
        skim_set_id = "SET1"
        name = "BUS"
        description = "Local bus"
        mode_types = ["ACCESS", "EGRESS", "WALK", "LOCAL"]
        [[transit.classes.demand]]
            source = "household"
            name = "WLK_SET_{period}"
        [[transit.classes.demand]]
            source = "household"
            name = "PNR_SET_{period}"
        [[transit.classes.demand]]
            source = "household"
            name = "KNR_SET_{period}"
    [[transit.classes]]
        skim_set_id = "SET2"
        name = "PREM"
        description = "Premium modes"
        mode_types = ["ACCESS", "EGRESS", "WALK", "PREMIUM"]
        [[transit.classes.demand]]
            source = "household"
            name = "WLK_SET_{period}"
        [[transit.classes.demand]]
            source = "household"
            name = "PNR_SET_{period}"
        [[transit.classes.demand]]
            source = "household"
            name = "KNR_SET_{period}"
    [[transit.classes]]
        skim_set_id = "SET3"
        name = "ALLPEN"
        description = "All w/ xfer pen"
        mode_types = ["ACCESS", "EGRESS", "WALK", "LOCAL", "PREMIUM"]
        required_mode_combo = ["LOCAL","PREMIUM"] # AND not or
        [[transit.classes.demand]]
            source = "household"
            name = "WLK_SET_{period}"
        [[transit.classes.demand]]
            source = "household"
            name = "PNR_SET_{period}"
        [[transit.classes.demand]]
            source = "household"
            name = "KNR_SET_{period}"

[emme]
    num_processors = "MAX-1"
    all_day_scenario_id = 1
<<<<<<< HEAD
    project_path = "emme_project\\mtc_emme.emp"
    highway_database_path = "emme_project\\Database_highway\\emmebank"
    active_database_paths = [ "emme_project\\Database_active_south\\emmebank", "emme_project\\Database_active_north\\emmebank" ]
    transit_database_path = "emme_project\\Database_transit\\emmebank"
=======
    project_path = "emme_project/mtc_emme.emp"
    highway_database_path = "emme_project/Database_highway/emmebank"
    active_north_database_path = "emme_project/Database_active_south/emmebank"
    active_south_database_path = "emme_project/Database_active_south/emmebank"
    transit_database_path = "emme_project/Database_transit/emmebank"
>>>>>>> f67eeb89


[[highway.capclass_lookup]]
	capclass = 0
	capacity = 0
	free_flow_speed = 0
	critical_speed = 0

[[highway.capclass_lookup]]
	capclass = 1
	capacity = 2050
	free_flow_speed = 55
	critical_speed = 18.835

[[highway.capclass_lookup]]
	capclass = 2
	capacity = 1450
	free_flow_speed = 40
	critical_speed = 25.898

[[highway.capclass_lookup]]
	capclass = 3
	capacity = 1450
	free_flow_speed = 30
	critical_speed = 11.772

[[highway.capclass_lookup]]
	capclass = 4
	capacity = 900
	free_flow_speed = 20
	critical_speed = 4.709

[[highway.capclass_lookup]]
	capclass = 5
	capacity = 900
	free_flow_speed = 20
	critical_speed = 11.772

[[highway.capclass_lookup]]
	capclass = 6
	capacity = 600
	free_flow_speed = 15
	critical_speed = 47.087

[[highway.capclass_lookup]]
	capclass = 7
	capacity = 600
	free_flow_speed = 15
	critical_speed = 7.063

[[highway.capclass_lookup]]
	capclass = 8
	capacity = 2050
	free_flow_speed = 18
	critical_speed = 9.417

[[highway.capclass_lookup]]
	capclass = 9
	capacity = 0
	free_flow_speed = 0
	critical_speed = 25.898

[[highway.capclass_lookup]]
	capclass = 10
	capacity = 0
	free_flow_speed = 18
	critical_speed = 14.126

[[highway.capclass_lookup]]
	capclass = 11
	capacity = 2050
	free_flow_speed = 55
	critical_speed = 7.063

[[highway.capclass_lookup]]
	capclass = 12
	capacity = 1450
	free_flow_speed = 40
	critical_speed = 4.709

[[highway.capclass_lookup]]
	capclass = 13
	capacity = 1500
	free_flow_speed = 30
	critical_speed = 4.709

[[highway.capclass_lookup]]
	capclass = 14
	capacity = 950
	free_flow_speed = 25
	critical_speed = 3.0

[[highway.capclass_lookup]]
	capclass = 15
	capacity = 950
	free_flow_speed = 25
	critical_speed = 3.0

[[highway.capclass_lookup]]
	capclass = 16
	capacity = 650
	free_flow_speed = 20
	critical_speed = 18.835

[[highway.capclass_lookup]]
	capclass = 17
	capacity = 650
	free_flow_speed = 20
	critical_speed = 25.898

[[highway.capclass_lookup]]
	capclass = 18
	capacity = 2050
	free_flow_speed = 18
	critical_speed = 11.772

[[highway.capclass_lookup]]
	capclass = 19
	capacity = 0
	free_flow_speed = 0
	critical_speed = 4.709

[[highway.capclass_lookup]]
	capclass = 20
	capacity = 0
	free_flow_speed = 18
	critical_speed = 11.772

[[highway.capclass_lookup]]
	capclass = 21
	capacity = 2100
	free_flow_speed = 60
	critical_speed = 47.087

[[highway.capclass_lookup]]
	capclass = 22
	capacity = 1600
	free_flow_speed = 45
	critical_speed = 9.417

[[highway.capclass_lookup]]
	capclass = 23
	capacity = 1550
	free_flow_speed = 35
	critical_speed = 9.417

[[highway.capclass_lookup]]
	capclass = 24
	capacity = 1000
	free_flow_speed = 30
	critical_speed = 28.252

[[highway.capclass_lookup]]
	capclass = 25
	capacity = 1000
	free_flow_speed = 30
	critical_speed = 16.48

[[highway.capclass_lookup]]
	capclass = 26
	capacity = 700
	free_flow_speed = 25
	critical_speed = 9.417

[[highway.capclass_lookup]]
	capclass = 27
	capacity = 700
	free_flow_speed = 25
	critical_speed = 4.709

[[highway.capclass_lookup]]
	capclass = 28
	capacity = 700
	free_flow_speed = 18
	critical_speed = 4.709

[[highway.capclass_lookup]]
	capclass = 29
	capacity = 0
	free_flow_speed = 0
	critical_speed = 3.0

[[highway.capclass_lookup]]
	capclass = 30
	capacity = 0
	free_flow_speed = 18
	critical_speed = 3.0

[[highway.capclass_lookup]]
	capclass = 31
	capacity = 2100
	free_flow_speed = 60
	critical_speed = 21.189

[[highway.capclass_lookup]]
	capclass = 32
	capacity = 1600
	free_flow_speed = 45
	critical_speed = 28.252

[[highway.capclass_lookup]]
	capclass = 33
	capacity = 1550
	free_flow_speed = 35
	critical_speed = 14.126

[[highway.capclass_lookup]]
	capclass = 34
	capacity = 1000
	free_flow_speed = 35
	critical_speed = 7.063

[[highway.capclass_lookup]]
	capclass = 35
	capacity = 1000
	free_flow_speed = 35
	critical_speed = 14.126

[[highway.capclass_lookup]]
	capclass = 36
	capacity = 700
	free_flow_speed = 30
	critical_speed = 47.087

[[highway.capclass_lookup]]
	capclass = 37
	capacity = 700
	free_flow_speed = 30
	critical_speed = 11.772

[[highway.capclass_lookup]]
	capclass = 38
	capacity = 2100
	free_flow_speed = 18
	critical_speed = 11.772

[[highway.capclass_lookup]]
	capclass = 39
	capacity = 0
	free_flow_speed = 0
	critical_speed = 30.607

[[highway.capclass_lookup]]
	capclass = 40
	capacity = 0
	free_flow_speed = 18
	critical_speed = 18.835

[[highway.capclass_lookup]]
	capclass = 41
	capacity = 2150
	free_flow_speed = 65
	critical_speed = 11.772

[[highway.capclass_lookup]]
	capclass = 42
	capacity = 1650
	free_flow_speed = 50
	critical_speed = 7.063

[[highway.capclass_lookup]]
	capclass = 43
	capacity = 1550
	free_flow_speed = 40
	critical_speed = 7.063

[[highway.capclass_lookup]]
	capclass = 44
	capacity = 1050
	free_flow_speed = 35
	critical_speed = 3.0

[[highway.capclass_lookup]]
	capclass = 45
	capacity = 1050
	free_flow_speed = 35
	critical_speed = 3.0

[[highway.capclass_lookup]]
	capclass = 46
	capacity = 900
	free_flow_speed = 30
	critical_speed = 21.189

[[highway.capclass_lookup]]
	capclass = 47
	capacity = 900
	free_flow_speed = 30
	critical_speed = 28.252

[[highway.capclass_lookup]]
	capclass = 48
	capacity = 2150
	free_flow_speed = 18
	critical_speed = 14.126

[[highway.capclass_lookup]]
	capclass = 49
	capacity = 0
	free_flow_speed = 0
	critical_speed = 9.417

[[highway.capclass_lookup]]
	capclass = 50
	capacity = 0
	free_flow_speed = 18
	critical_speed = 14.126

[[highway.capclass_lookup]]
	capclass = 51
	capacity = 2150
	free_flow_speed = 65
	critical_speed = 47.087

[[highway.capclass_lookup]]
	capclass = 52
	capacity = 1650
	free_flow_speed = 55
	critical_speed = 11.772

[[highway.capclass_lookup]]
	capclass = 53
	capacity = 1550
	free_flow_speed = 40
	critical_speed = 11.772

[[highway.capclass_lookup]]
	capclass = 54
	capacity = 1050
	free_flow_speed = 40
	critical_speed = 23.543

[[highway.capclass_lookup]]
	capclass = 55
	capacity = 1050
	free_flow_speed = 40
	critical_speed = 9.417

[[highway.capclass_lookup]]
	capclass = 56
	capacity = 950
	free_flow_speed = 35
	critical_speed = 11.772

[[highway.capclass_lookup]]
	capclass = 57
	capacity = 950
	free_flow_speed = 35
	critical_speed = 9.417

[[highway.capclass_lookup]]
	capclass = 58
	capacity = 2150
	free_flow_speed = 18
	critical_speed = 9.417

[[highway.capclass_lookup]]
	capclass = 59
	capacity = 0
	free_flow_speed = 0
	critical_speed = 3.0

[[highway.capclass_lookup]]
	capclass = 60
    capacity = 0
    free_flow_speed = 0
	critical_speed = 3.0

[[highway.capclass_lookup]]
	capclass = 61
    capacity = 0
    free_flow_speed = 0
	critical_speed = 23.543

[[highway.capclass_lookup]]
	capclass = 62
    capacity = 0
    free_flow_speed = 0
	critical_speed = 30.607

[[highway.capclass_lookup]]
	capclass = 63
    capacity = 0
    free_flow_speed = 0
	critical_speed = 16.48

[[highway.capclass_lookup]]
	capclass = 64
    capacity = 0
    free_flow_speed = 0
	critical_speed = 11.772

[[highway.capclass_lookup]]
	capclass = 65
    capacity = 0
    free_flow_speed = 0
	critical_speed = 16.48

[[highway.capclass_lookup]]
	capclass = 66
    capacity = 0
    free_flow_speed = 0
	critical_speed = 47.087

[[highway.capclass_lookup]]
	capclass = 67
    capacity = 0
    free_flow_speed = 0
	critical_speed = 14.126

[[highway.capclass_lookup]]
	capclass = 68
    capacity = 0
    free_flow_speed = 0
	critical_speed = 14.126

[[highway.capclass_lookup]]
	capclass = 69
    capacity = 0
    free_flow_speed = 0
	critical_speed = 21.189

[[highway.capclass_lookup]]
	capclass = 70
    capacity = 0
    free_flow_speed = 0
	critical_speed = 11.772

[[highway.capclass_lookup]]
	capclass = 71
    capacity = 0
    free_flow_speed = 0
	critical_speed = 14.126

[[highway.capclass_lookup]]
	capclass = 72
    capacity = 0
    free_flow_speed = 0
	critical_speed = 11.772

[[highway.capclass_lookup]]
	capclass = 73
    capacity = 0
    free_flow_speed = 0
	critical_speed = 11.772

[[highway.capclass_lookup]]
	capclass = 74
    capacity = 0
    free_flow_speed = 0
	critical_speed = 3.0

[[highway.capclass_lookup]]
	capclass = 75
    capacity = 0
    free_flow_speed = 0
	critical_speed = 3.0

[[highway.capclass_lookup]]
	capclass = 76
    capacity = 0
    free_flow_speed = 0
	critical_speed = 23.543

[[highway.capclass_lookup]]
	capclass = 77
    capacity = 0
    free_flow_speed = 0
	critical_speed = 30.607

[[highway.capclass_lookup]]
	capclass = 78
    capacity = 0
    free_flow_speed = 0
	critical_speed = 16.48

[[highway.capclass_lookup]]
	capclass = 79
    capacity = 0
    free_flow_speed = 0
	critical_speed = 14.126

[[highway.capclass_lookup]]
	capclass = 80
    capacity = 0
    free_flow_speed = 0
	critical_speed = 16.48

[[highway.capclass_lookup]]
	capclass = 81
    capacity = 0
    free_flow_speed = 0
	critical_speed = 47.087

[[highway.capclass_lookup]]
	capclass = 82
    capacity = 0
    free_flow_speed = 0
	critical_speed = 16.48

[[highway.capclass_lookup]]
	capclass = 83
    capacity = 0
    free_flow_speed = 0
	critical_speed = 14.126

[[highway.capclass_lookup]]
	capclass = 84
    capacity = 0
    free_flow_speed = 0
	critical_speed = 23.543

[[highway.capclass_lookup]]
	capclass = 85
    capacity = 0
    free_flow_speed = 0
	critical_speed = 16.48

[[highway.capclass_lookup]]
	capclass = 86
    capacity = 0
    free_flow_speed = 0
	critical_speed = 16.48

[[highway.capclass_lookup]]
	capclass = 87
    capacity = 0
    free_flow_speed = 0
	critical_speed = 14.126

[[highway.capclass_lookup]]
	capclass = 88
    capacity = 0
    free_flow_speed = 0
	critical_speed = 14.126

[[highway.capclass_lookup]]
	capclass = 89
    capacity = 0
    free_flow_speed = 0
	critical_speed = 3.0

[[highway.capclass_lookup]]
	capclass = 90
    capacity = 0
    free_flow_speed = 0
	critical_speed = 3.0

[[highway.capclass_lookup]]
	capclass = 99
	capacity = 0
	free_flow_speed = 10
	critical_speed = 3.0

[[highway.capclass_lookup]]
	capclass = 109
	capacity = 0
	free_flow_speed = 10
	critical_speed = 3.0

[[highway.capclass_lookup]]
	capclass = 119
	capacity = 0
	free_flow_speed = 10
	critical_speed = 3.0

[[highway.capclass_lookup]]
	capclass = 129
	capacity = 0
	free_flow_speed = 10
	critical_speed = 3.0

[[highway.capclass_lookup]]
	capclass = 139
	capacity = 0
	free_flow_speed = 10
	critical_speed = 3.0

[[highway.capclass_lookup]]
	capclass = 149
	capacity = 0
	free_flow_speed = 10
	critical_speed = 3.0

[[transit.modes]]
    mode_id = "w"
    name = "walk"
    description = "walk"
    type = "WALK"
    assign_type = "AUX_TRANSIT"
    speed_miles_per_hour = 3.0
[[transit.modes]]
    mode_id = "a"
    name = "access"
    description = "access"
    type = "ACCESS"
    assign_type = "AUX_TRANSIT"
    speed_miles_per_hour = 3.0
[[transit.modes]]
    mode_id = "e"
    name = "egress"
    description = "egress"
    type = "EGRESS"
    assign_type = "AUX_TRANSIT"
    speed_miles_per_hour = 3.0
[[transit.modes]]
    mode_id = "b"
    description = "local_bus"
    name = "LB"
    type = "LOCAL"
    assign_type = "TRANSIT"
    in_vehicle_perception_factor = 1.0
[[transit.modes]]
    mode_id = "x"
    description = "exp_bus"
    name = "EB"
    type = "PREMIUM"
    assign_type = "TRANSIT"
    in_vehicle_perception_factor = 1.0
    eawt_factor = 0.4
[[transit.modes]]
    mode_id = "f"
    description = "ferry"
    name = "FR"
    type = "PREMIUM"
    assign_type = "TRANSIT"
    in_vehicle_perception_factor = 1.0
    eawt_factor = 0.2
[[transit.modes]]
    mode_id = "l"
    description = "light_rail"
    name = "LR"
    type = "PREMIUM"
    assign_type = "TRANSIT"
    in_vehicle_perception_factor = 1.0
    eawt_factor = 0.4
[[transit.modes]]
    mode_id = "h"
    description = "heavy_rail"
    name = "HR"
    type = "PREMIUM"
    assign_type = "TRANSIT"
    in_vehicle_perception_factor = 1.0
    eawt_factor = 0.2
[[transit.modes]]
    mode_id = "r"
    description = "comm_rail"
    name = "CR"
    type = "PREMIUM"
    assign_type = "TRANSIT"
    in_vehicle_perception_factor = 1.0

[[transit.vehicles]]
    vehicle_id = 12
    mode = "b"
    name = ""
    auto_equivalent = 2.0
    seated_capacity = 1
    total_capacity = 2
[[transit.vehicles]]
    vehicle_id = 14
    mode = "b"
    name = ""
    auto_equivalent = 2.0
    seated_capacity = 1
    total_capacity = 2
[[transit.vehicles]]
    vehicle_id = 13
    mode = "b"
    name = ""
    auto_equivalent = 2.0
    seated_capacity = 1
    total_capacity = 2
[[transit.vehicles]]
    vehicle_id = 16
    mode = "b"
    name = ""
    auto_equivalent = 2.0
    seated_capacity = 1
    total_capacity = 2
[[transit.vehicles]]
    vehicle_id = 17
    mode = "b"
    name = ""
    auto_equivalent = 2.0
    seated_capacity = 1
    total_capacity = 2
[[transit.vehicles]]
    vehicle_id = 20
    mode = "b"
    name = ""
    auto_equivalent = 2.0
    seated_capacity = 1
    total_capacity = 2
[[transit.vehicles]]
    vehicle_id = 21
    mode = "b"
    name = ""
    auto_equivalent = 2.0
    seated_capacity = 1
    total_capacity = 2
[[transit.vehicles]]
    vehicle_id = 24
    mode = "b"
    name = ""
    auto_equivalent = 2.0
    seated_capacity = 1
    total_capacity = 2
[[transit.vehicles]]
    vehicle_id = 28
    mode = "b"
    name = ""
    auto_equivalent = 2.0
    seated_capacity = 1
    total_capacity = 2
[[transit.vehicles]]
    vehicle_id = 30
    mode = "b"
    name = ""
    auto_equivalent = 2.0
    seated_capacity = 1
    total_capacity = 2
[[transit.vehicles]]
    vehicle_id = 38
    mode = "b"
    name = ""
    auto_equivalent = 2.0
    seated_capacity = 1
    total_capacity = 2
[[transit.vehicles]]
    vehicle_id = 42
    mode = "b"
    name = ""
    auto_equivalent = 2.0
    seated_capacity = 1
    total_capacity = 2
[[transit.vehicles]]
    vehicle_id = 44
    mode = "b"
    name = ""
    auto_equivalent = 2.0
    seated_capacity = 1
    total_capacity = 2
[[transit.vehicles]]
    vehicle_id = 46
    mode = "b"
    name = ""
    auto_equivalent = 2.0
    seated_capacity = 1
    total_capacity = 2
[[transit.vehicles]]
    vehicle_id = 49
    mode = "b"
    name = ""
    auto_equivalent = 2.0
    seated_capacity = 1
    total_capacity = 2
[[transit.vehicles]]
    vehicle_id = 52
    mode = "b"
    name = ""
    auto_equivalent = 2.0
    seated_capacity = 1
    total_capacity = 2
[[transit.vehicles]]
    vehicle_id = 56
    mode = "b"
    name = ""
    auto_equivalent = 2.0
    seated_capacity = 1
    total_capacity = 2
[[transit.vehicles]]
    vehicle_id = 60
    mode = "b"
    name = ""
    auto_equivalent = 2.0
    seated_capacity = 1
    total_capacity = 2
[[transit.vehicles]]
    vehicle_id = 63
    mode = "b"
    name = ""
    auto_equivalent = 2.0
    seated_capacity = 1
    total_capacity = 2
[[transit.vehicles]]
    vehicle_id = 66
    mode = "b"
    name = ""
    auto_equivalent = 2.0
    seated_capacity = 1
    total_capacity = 2
[[transit.vehicles]]
    vehicle_id = 68
    mode = "b"
    name = ""
    auto_equivalent = 2.0
    seated_capacity = 1
    total_capacity = 2
[[transit.vehicles]]
    vehicle_id = 70
    mode = "b"
    name = ""
    auto_equivalent = 2.0
    seated_capacity = 1
    total_capacity = 2
[[transit.vehicles]]
    vehicle_id = 71
    mode = "b"
    name = ""
    auto_equivalent = 2.0
    seated_capacity = 1
    total_capacity = 2
[[transit.vehicles]]
    vehicle_id = 80
    mode = "x"
    name = ""
    auto_equivalent = 2.0
    seated_capacity = 1
    total_capacity = 2
[[transit.vehicles]]
    vehicle_id = 81
    mode = "x"
    name = ""
    auto_equivalent = 2.0
    seated_capacity = 1
    total_capacity = 2
[[transit.vehicles]]
    vehicle_id = 84
    mode = "x"
    name = ""
    auto_equivalent = 2.0
    seated_capacity = 1
    total_capacity = 2
[[transit.vehicles]]
    vehicle_id = 86
    mode = "x"
    name = ""
    auto_equivalent = 2.0
    seated_capacity = 1
    total_capacity = 2
[[transit.vehicles]]
    vehicle_id = 87
    mode = "x"
    name = ""
    auto_equivalent = 2.0
    seated_capacity = 1
    total_capacity = 2
[[transit.vehicles]]
    vehicle_id = 90
    mode = "x"
    name = ""
    auto_equivalent = 2.0
    seated_capacity = 1
    total_capacity = 2
[[transit.vehicles]]
    vehicle_id = 91
    mode = "x"
    name = ""
    auto_equivalent = 2.0
    seated_capacity = 1
    total_capacity = 2
[[transit.vehicles]]
    vehicle_id = 92
    mode = "x"
    name = ""
    auto_equivalent = 2.0
    seated_capacity = 1
    total_capacity = 2
[[transit.vehicles]]
    vehicle_id = 94
    mode = "x"
    name = ""
    auto_equivalent = 2.0
    seated_capacity = 1
    total_capacity = 2
[[transit.vehicles]]
    vehicle_id = 101
    mode = "f"
    name = ""
    auto_equivalent = 0.0
    seated_capacity = 1
    total_capacity = 2
[[transit.vehicles]]
    vehicle_id = 103
    mode = "f"
    name = ""
    auto_equivalent = 0.0
    seated_capacity = 1
    total_capacity = 2
[[transit.vehicles]]
    vehicle_id = 110
    mode = "l"
    name = ""
    auto_equivalent = 0.0
    seated_capacity = 1
    total_capacity = 2
[[transit.vehicles]]
    vehicle_id = 111
    mode = "l"
    name = ""
    auto_equivalent = 0.0
    seated_capacity = 1
    total_capacity = 2
[[transit.vehicles]]
    vehicle_id = 120
    mode = "h"
    name = ""
    auto_equivalent = 0.0
    seated_capacity = 1
    total_capacity = 2
[[transit.vehicles]]
    vehicle_id = 130
    mode = "r"
    name = ""
    auto_equivalent = 0.0
    seated_capacity = 1
    total_capacity = 2
[[transit.vehicles]]
    vehicle_id = 131
    mode = "r"
    name = ""
    auto_equivalent = 0.0
    seated_capacity = 1
    total_capacity = 2
[[transit.vehicles]]
    vehicle_id = 133
    mode = "r"
    name = ""
    auto_equivalent = 0.0
    seated_capacity = 1
    total_capacity = 2<|MERGE_RESOLUTION|>--- conflicted
+++ resolved
@@ -466,14 +466,10 @@
         output = "skim_matrices/non_motorized/ped_distance_tap_tap.txt"
 
 [highway]
-<<<<<<< HEAD
-    output_skim_path = "skim_matrices\\highway\\HWYSKM{period}_taz.omx"
     drive_access_output_skim_path = "skim_matrices\\transit\\drive_access\\drive_maz_taz_tap.csv"
-=======
     output_skim_path = "skim_matrices/highway"
     output_skim_filename_tmpl = "HWYSKM{time_period}_taz.omx"
     output_skim_matrixname_tmpl = "{time_period}_{mode}_{property}"
->>>>>>> f67eeb89
     relative_gap = 0.0005
     max_iterations = 100
     # labels entire highway network (any of the classes) + MAZ connectors
@@ -782,18 +778,11 @@
 [emme]
     num_processors = "MAX-1"
     all_day_scenario_id = 1
-<<<<<<< HEAD
-    project_path = "emme_project\\mtc_emme.emp"
-    highway_database_path = "emme_project\\Database_highway\\emmebank"
-    active_database_paths = [ "emme_project\\Database_active_south\\emmebank", "emme_project\\Database_active_north\\emmebank" ]
-    transit_database_path = "emme_project\\Database_transit\\emmebank"
-=======
     project_path = "emme_project/mtc_emme.emp"
     highway_database_path = "emme_project/Database_highway/emmebank"
     active_north_database_path = "emme_project/Database_active_south/emmebank"
     active_south_database_path = "emme_project/Database_active_south/emmebank"
     transit_database_path = "emme_project/Database_transit/emmebank"
->>>>>>> f67eeb89
 
 
 [[highway.capclass_lookup]]
