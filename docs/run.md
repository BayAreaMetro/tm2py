--- conflicted
+++ resolved
@@ -23,47 +23,12 @@
 2. Navigate to the notebook:  
    `tm2py/notebooks/setup-model.ipynb`
 
-<<<<<<< HEAD
-## User Configuration
 
-### model_config.toml
-the model config file allows for customization on the the model run performance settings.
-
-1) network acceleration
-
-Emme Openpaths provides the network accelerate option, which allows for faster assignment on smaller machines.  
-WARNING: This has lead to some instability with model runs completing so, especially on large machines, this should remain off 
-
-to enable this under [highway] in toml
-```
-    network_acceleration=true
+cessors = "MAX-1"
 ```
 
-2) Parallel Highway Assignment
+   *Alternatively*, open the `.ipynb` file in **Visual Studio Code** using the correct virtual environment.
 
-tm2py offers the option to run assignment in parallel to reduce runtime. This can be achieved by including the following configuration under [emme] in the model_config.
-```
-    [[emme.highway_distribution]]
-        time_periods = ["AM"]
-        num_processors = "MAX/3"
-    [[emme.highway_distribution]]
-        time_periods = ["PM"]
-        num_processors = "MAX/3"
-    [[emme.highway_distribution]]
-        time_periods = ["EA", "MD", "EV"]
-        num_processors = "MAX/3"
-```
-
-otherwise, to turn this feature off, explicitly configure tm2py to use 1 thread:
-```
-    if serial assignment is required comment about the above block and use the below
-    [[emme.highway_distribution]]
-        time_periods = ["EA", "AM", "MD", "PM", "EV"]
-        num_processors = "MAX-1"
-```
-=======
-   *Alternatively*, open the `.ipynb` file in **Visual Studio Code** using the correct virtual environment.
->>>>>>> 1c207d3d
 
 3. This notebook:
    - References the example config file: `examples/setup_config.toml`
@@ -113,4 +78,43 @@
 
 1. Navigate to the model run directory you set in step 1b.  
 2. Run the model:  
-   `python RunModel.py`+   `python RunModel.py`
+   
+   
+   
+   ## User Configuration
+
+### model_config.toml
+the model config file allows for customization on the the model run performance settings.
+
+1) network acceleration
+
+Emme Openpaths provides the network accelerate option, which allows for faster assignment on smaller machines.  
+WARNING: This has lead to some instability with model runs completing so, especially on large machines, this should remain off 
+
+to enable this under [highway] in toml
+```
+    network_acceleration=true
+```
+
+2) Parallel Highway Assignment
+
+tm2py offers the option to run assignment in parallel to reduce runtime. This can be achieved by including the following configuration under [emme] in the model_config.
+```
+    [[emme.highway_distribution]]
+        time_periods = ["AM"]
+        num_processors = "MAX/3"
+    [[emme.highway_distribution]]
+        time_periods = ["PM"]
+        num_processors = "MAX/3"
+    [[emme.highway_distribution]]
+        time_periods = ["EA", "MD", "EV"]
+        num_processors = "MAX/3"
+```
+
+otherwise, to turn this feature off, explicitly configure tm2py to use 1 thread:
+```
+    if serial assignment is required comment about the above block and use the below
+    [[emme.highway_distribution]]
+        time_periods = ["EA", "AM", "MD", "PM", "EV"]
+        num_pro