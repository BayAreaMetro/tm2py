<<<<<<< HEAD
I am branch `test-deleting-ref`
=======
### For testing feature

I am the branch: `versioned-docs`
>>>>>>> 35591332
<|MERGE_RESOLUTION|>--- conflicted
+++ resolved
@@ -1,7 +1,3 @@
-<<<<<<< HEAD
-I am branch `test-deleting-ref`
-=======
 ### For testing feature
 
-I am the branch: `versioned-docs`
->>>>>>> 35591332
+I am the the PR for branch: `test-deleting-ref` --> `versioned-docs`