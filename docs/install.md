--- conflicted
+++ resolved
@@ -15,15 +15,9 @@
 
 `python -m venv <your_tm2py_env_name>`
 
-<<<<<<< HEAD
-5. In the OpenPaths EMME shell activated from step 2, install tm2py from local clone in editable mode
-a.	cd to the tm2py GitHub folder cd tm2py
-b.	pip install -e .
-For developers: if you would like to install additional dev or doc dependencies,
-c.	pip install -e .[dev,doc]
-=======
+
 ### 3. **Activate the Virtual Environment**
->>>>>>> 1c207d3d
+
 
 Activate the virtual environment in the OpenPaths EMME shell:
 
