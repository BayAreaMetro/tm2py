--- conflicted
+++ resolved
@@ -6,7 +6,7 @@
 
 from typing import TYPE_CHECKING, List
 
-from tm2py.emme.manager import EmmeScenario
+from tm2py.emme.manager import EmmeScenario, Emmebank
 
 if TYPE_CHECKING:
     from tm2py.controller import RunController
@@ -47,19 +47,12 @@
         """Get the absolute path from the root run directory given a relative path."""
         return os.path.join(self.controller.run_dir, rel_path)
 
-<<<<<<< HEAD
-    def get_emme_scenario(self, emmebank: str, time_period: str):
+    def get_emme_scenario(self, emmebank: Union[Emmebank, str], time_period: str) -> EmmeScenario:
         """Get the Emme scenario object from the Emmebank at emmebank_path for the time_period ID.
 
         Args:
-            emmebank: Emmebank object or valid Emmebank path, can be relative to root run directory
-=======
-    def get_emme_scenario(self, emmebank_path: str, time_period: str) -> EmmeScenario:
-        """Get the Emme scenario object from the Emmebank at emmebank_path for the time_period ID.
-
-        Args:
-            emmebank_path: valid Emmebank path, absolute or relative to root run directory
->>>>>>> 4f4eb193
+            emmebank: valid Emmebank path, absolute or relative to root run directory, 
+                or already constructed Emmebank object
             time_period: valid time_period ID
 
         Returns
