--- conflicted
+++ resolved
@@ -3,15 +3,10 @@
 from __future__ import annotations
 
 import os
-<<<<<<< HEAD
 
 from abc import ABC, abstractmethod
 from pathlib import Path
 from typing import TYPE_CHECKING, List, Union
-=======
-from abc import ABC, abstractmethod
-from typing import TYPE_CHECKING, List
->>>>>>> 28e3c9b6
 
 from tm2py.emme.manager import EmmeScenario
 
