--- conflicted
+++ resolved
@@ -4,11 +4,8 @@
 
 import os
 from abc import ABC, abstractmethod
-<<<<<<< HEAD
-=======
 from pathlib import Path
 from typing import TYPE_CHECKING, List, Union
->>>>>>> 2a128e32
 
 from typing import List, Union, TYPE_CHECKING
 
@@ -112,22 +109,12 @@
         Returns
             Emme Scenario object (see Emme API Reference)
         """
-<<<<<<< HEAD
-        if isinstance(emmebank, str):
-            if not os.path.isabs(emmebank):
-                emmebank = self.get_abs_path(emmebank)
-            emmebank = self.controller.emme_manager.emmebank(emmebank)
-        scenario_id = {tp.name: tp.emme_scenario_id for tp in self.config.time_periods}[
-            time_period
-        ]
-=======
         if not os.path.isabs(emmebank_path):
             emmebank_path = self.get_abs_path(emmebank_path)
         emmebank = self.controller.emme_manager.emmebank(emmebank_path)
         scenario_id = {
             tp.name: tp.emme_scenario_id for tp in self.controller.config.time_periods
         }[time_period.lower()]
->>>>>>> 2a128e32
         return emmebank.scenario(scenario_id)
 
     @property
