"""Module with helpful matrix helper functions."""

from typing import Collection, Dict, Mapping, Optional, Union
<<<<<<< HEAD
=======
from unicodedata import decimal
>>>>>>> 7a563f0c

import numpy as np
import pandas as pd

from tm2py.components.component import Component, Subcomponent
from tm2py.config import TimeSplitConfig
from tm2py.logger import LogStartEnd

NumpyArray = np.array


class TimePeriodSplit(Subcomponent):
    def __init__(
        self,
        controller,
        component: Component,
        split_configs: Collection[TimeSplitConfig],
    ):

        super().__init__(controller, component)
        self.split_configs = split_configs

    def validate_inputs(self):
        # TODO
        pass

    @staticmethod
    def split_matrix(matrix, split_config: TimeSplitConfig):
        if isinstance(matrix, dict):
            _split_demand = {}
            for key, value in matrix.items():
                if split_config.production and split_config.attraction:
                    prod, attract = (
                        0.5 * split_config.production,
                        0.5 * split_config.attraction,
                    )
                    _split_demand[key] = prod * value + attract * value.T
                else:
                    _split_demand[key] = split_config.od * value

                _split_demand[key] = np.around(_split_demand[key], decimals=2)
        else:
            if split_config.production and split_config.attraction:
                prod, attract = (
                    0.5 * split_config.production,
                    0.5 * split_config.attraction,
                )
                _split_demand = prod * matrix + attract * matrix.T
            else:
                _split_demand = split_config.od * matrix

            _split_demand = np.around(_split_demand, decimals=2)

        return _split_demand

    @LogStartEnd()
    def run(self, demand: NumpyArray) -> Dict[str, NumpyArray]:
        """Split a demand matrix according to a TimeOfDaySplitConfig.

        Right now supports simple factoring of demand. If TimeOfDaySplitConfig has productions
        and attractions, will balance the matrix to product an OD matrix. If has origins and
        destinations, wont balance.

        Args:
            matrix (NumpyArray): matrix to split.
            split_configs (Collection[TimeOfDaySplitConfig]): List of TimeOfDaySplitConfigs to use.

        Returns:
            Dict[str, NumpyArray]: _description_
        """
        matrix_dict = {}
        for _split in self.split_configs:
            matrix_dict[_split.time_period] = TimePeriodSplit.split_matrix(
                demand, _split
            )

        return matrix_dict<|MERGE_RESOLUTION|>--- conflicted
+++ resolved
@@ -1,10 +1,7 @@
 """Module with helpful matrix helper functions."""
 
 from typing import Collection, Dict, Mapping, Optional, Union
-<<<<<<< HEAD
-=======
 from unicodedata import decimal
->>>>>>> 7a563f0c
 
 import numpy as np
 import pandas as pd
