--- conflicted
+++ resolved
@@ -1,9 +1,5 @@
-<<<<<<< HEAD
-"""Demand loading from OMX to Emme database"""
-=======
 """Demand loading from OMX to Emme database."""
 
->>>>>>> 28e3c9b6
 from __future__ import annotations
 
 from abc import ABC
