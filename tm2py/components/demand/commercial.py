--- conflicted
+++ resolved
@@ -401,11 +401,7 @@
                 c for c in tripends_df.columns if c.endswith(f"_{_trk_class}_{_pa}")
             ]
             agg_tripends_df[f"{_trk_class}_{_pa}"] = pd.Series(
-<<<<<<< HEAD
-                tripends_df[_sum_cols].sum().sum()
-=======
                 tripends_df[_sum_cols].sum(axis=1)
->>>>>>> 7a563f0c
             )
 
         agg_tripends_df.round(decimals=7)
@@ -922,13 +918,8 @@
         for _time_period, _tclass in _tclass_time_combos:
 
             _split_demand = self._toll_choice.run(
-<<<<<<< HEAD
-                trkclass_tp_demand_dict[_tclass][_time_period.name],
-                _tclass,
-=======
                 trkclass_tp_demand_dict[_tclass.name][_time_period],
                 _tclass.name,
->>>>>>> 7a563f0c
                 _time_period,
             )
 
