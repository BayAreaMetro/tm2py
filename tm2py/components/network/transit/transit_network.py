"""Transit network preparation module."""

from __future__ import annotations

import json as _json
import os
import time as _time
import traceback as _traceback
from collections import defaultdict as _defaultdict
from copy import deepcopy as _copy
from typing import Dict

import pandas as pd
import shapely.geometry as _geom
from inro.modeller import PageBuilder
from scipy.optimize import nnls as _nnls
from typing_extensions import TYPE_CHECKING, Literal

from tm2py.components.component import Component
from tm2py.emme.manager import EmmeLink, EmmeNetwork, EmmeScenario
from tm2py.emme.network import NoPathFound, find_path
from tm2py.logger import LogStartEnd

if TYPE_CHECKING:
    from tm2py.controller import RunController


class PrepareTransitNetwork(Component):
    """Transit assignment and skim-related network preparation."""

    def __init__(self, controller: "RunController"):
        """Constructor for PrepareTransitNetwork class.

        Args:
            controller: The RunController instance.
        """
        super().__init__(controller)
        self.config = self.controller.config.transit
        self._emme_manager = self.controller.emme_manager
        self._transit_emmebank = None
        self._transit_networks = None
        self._transit_scenarios = None
        self._highway_emmebank = None
        self._highway_scenarios = None
        self._auto_emmebank = None
        self._auto_networks = None
        self._auto_scenarios = None
        self._access_connector_df = None
        self._egress_connector_df = None

    @LogStartEnd(
        "Prepare transit network attributes and update times from auto network."
    )
    def run(self):
        """Prepare transit network for assignment.

        Updates link travel times from auto network and
        (if using TAZ-connectors for assignment) update connector walk times.
        """
        if self.controller.iteration == 0:
            for period in self.controller.time_period_names:
                with self.logger.log_start_end(f"period {period}"):
                    scenario = self.transit_emmebank.scenario(period)
                    attributes = {
                        "TRANSIT_SEGMENT": [
                            "@schedule_time",
                            "@trantime_seg",
                            "@board_cost",
                            "@invehicle_cost",
                        ],
                    }
                    for domain, attrs in attributes.items():
                        for name in attrs:
                            attr = scenario.extra_attribute(name)
                            if attr is not None:
                                scenario.delete_extra_attribute(name)
                            scenario.create_extra_attribute(domain, name)

                    network = self.transit_networks[period]
                    if self.config.get(
                        "override_connectors", False
                    ):  # don't run prepare connector, connectors are created in lasso
                        self.prepare_connectors(network, period)
                    self.distribute_nntime(network)
                    self.update_link_trantime(network)
                    # self.calc_link_unreliability(network, period)
                    if self.config.use_fares:
                        self.apply_fares(scenario, network, period)
                    if self.config.get("split_connectors_to_prevent_walk", False):
                        self.split_tap_connectors_to_prevent_walk(network)
                    # TODO: missing the input data files for apply station attributes
                    # self.apply_station_attributes(input_dir, network)
                    scenario.publish_network(network)

        for time_period in self.time_period_names:
            # self.update_auto_times(time_period) # run in transit_assign component 
            self._update_pnr_penalty(time_period)
            if self.config.override_connector_times:
                self._update_connector_times(time_period)

    def validate_inputs(self):
        """Validate the inputs."""
        # TODO

    @property
    def transit_emmebank(self):
        if not self._transit_emmebank:
            self._transit_emmebank = self.controller.emme_manager.transit_emmebank
        return self._transit_emmebank

    @property
    def highway_emmebank(self):
        if not self._highway_emmebank:
            self._highway_emmebank = self.controller.emme_manager.highway_emmebank
        return self._highway_emmebank

    @property
    def transit_scenarios(self):
        if self._transit_scenarios is None:
            self._transit_scenarios = {
                tp: self.transit_emmebank.scenario(tp) for tp in self.time_period_names
            }
        return self._transit_scenarios

    @property
    def highway_scenarios(self):
        if self._highway_scenarios is None:
            self._highway_scenarios = {
                tp: self.highway_emmebank.scenario(tp) for tp in self.time_period_names
            }
        return self._highway_scenarios

    @property
    def transit_networks(self):
        # if self._transit_networks is None:
        self._transit_networks = {
            tp: self.transit_scenarios[tp].get_network()
            for tp in self.time_period_names
        }
        return self._transit_networks

    @property
    def access_connector_df(self):
        if self._access_connector_df is None:
            self._access_connector_df = pd.read_csv(
                self.get_abs_path(self.config.input_connector_access_times_path)
            )
        return self._access_connector_df

    @property
    def egress_connector_df(self):
        if self._egress_connector_df is None:
            self._egress_connector_df = pd.read_csv(
                self.get_abs_path(self.config.input_connector_egress_times_path)
            )
        return self._egress_connector_df

    def update_auto_times(self, time_period: str):
        """Update the auto travel times from the last auto assignment to the transit scenario.

        TODO Document steps more when understand them.

        Note: may need to remove "reliability" factor in future versions of VDF def

        Args:
            time_period: time period name abbreviation
        """

        _highway_link_dict = self._get_highway_links(time_period)
        _transit_link_dict = self._get_transit_links(time_period)

        for _link_id in _highway_link_dict.keys() & _transit_link_dict.keys():
            auto_time = _highway_link_dict[_link_id].auto_time
            area_type = _highway_link_dict[_link_id]["@area_type"]
            # use @valuetoll_dam (cents/mile) here to represent the drive alone toll
            sov_toll_per_mile = _highway_link_dict[_link_id]['@valuetoll_dam']
            link_length = _transit_link_dict[_link_id].length
            facility_type = _transit_link_dict[_link_id]['@ft']
            sov_toll = sov_toll_per_mile * link_length/100

            _transit_link_dict[_link_id]["@drive_toll"] = sov_toll 
            
            if auto_time > 0:
                # https://github.com/BayAreaMetro/travel-model-one/blob/master/model-files/scripts/skims/PrepHwyNet.job#L106
                tran_speed = 60 * link_length/auto_time
                if (facility_type<=4 or facility_type==8) and (tran_speed<6):
                    tran_speed = 6
                    _transit_link_dict[_link_id]["@trantime"] = 60 * link_length/tran_speed
                elif (tran_speed<3):
                    tran_speed = 3
                    _transit_link_dict[_link_id]["@trantime"] = 60 * link_length/tran_speed
                else:
                    _transit_link_dict[_link_id]["@trantime"] = auto_time
                # data1 is the auto time used in Mixed-Mode transit assigment
                _transit_link_dict[_link_id].data1 = (_transit_link_dict[_link_id]["@trantime"] + 
                                                      60*sov_toll/self.config.value_of_time)
                # bus time calculation
                if facility_type in [1,2,3,8]:
                    delayfactor = 0.0
                else:
                    if area_type in [0,1]: 
                        delayfactor = 2.46
                    elif area_type in [2,3]: 
                        delayfactor = 1.74
                    elif area_type==4:
                        delayfactor = 1.14
                    else:
                        delayfactor = 0.08
                bus_time = _transit_link_dict[_link_id]["@trantime"] + (delayfactor * link_length)
                _transit_link_dict[_link_id]["@trantime"] = bus_time                 

        # TODO document this! Consider copying to another method.
        # set us1 (segment data1), used in ttf expressions, from @trantime
        _transit_net = self._transit_networks[time_period]
        _transit_scenario = self.transit_scenarios[time_period]

        for segment in _transit_net.transit_segments():
            # ? why would we only do this is schedule time was negative -- ES
            if segment["@schedule_time"] <= 0 and segment.link is not None:
                # ? what is "data1" and why do we need to update all these?
                segment["data1"] = segment["@trantime_seg"] = segment.link["@trantime"]

        _update_attributes = {
            "TRANSIT_SEGMENT": ["@trantime_seg", "data1"],
            "LINK": ["@trantime", "@drive_toll"],
        }
        self.emme_manager.copy_attribute_values(
            _transit_net, _transit_scenario, _update_attributes
        )

    def _update_pnr_penalty(self, time_period: str):
        """Add the parking penalties to pnr parking lots.

        Args:
            time_period: time period name abbreviation
        """
        _transit_net = self._transit_networks[time_period]
        _transit_scenario = self.transit_scenarios[time_period]
        deflator = self.config.fare_2015_to_2000_deflator

        for segment in _transit_net.transit_segments():
            if "BART_acc" in segment.id:
                if "West Oakland" in segment.id:
                    segment["@board_cost"] = 12.4 * deflator        
                else:
                    segment["@board_cost"] = 3.0 * deflator
            elif "Caltrain_acc" in segment.id:
                segment["@board_cost"] = 5.5 * deflator

        _update_attributes = {
            "TRANSIT_SEGMENT": ["@board_cost"]
        }
        self.emme_manager.copy_attribute_values(
            _transit_net, _transit_scenario, _update_attributes
        )

    def _initialize_link_attribute(self, time_period, attr_name):
        """

        Delete attribute in network object to reinitialize to default values

        Args:
            network (_type_): _description_
            attre_name (_type_): _description_
        """
        _network = self._transit_networks[time_period]
        _scenario = self._transit_scenarios[time_period]
        if _scenario.extra_attribute(attr_name) is None:
            _scenario.create_extra_attribute("LINK", attr_name)
        if attr_name in _network.attributes("LINK"):
            _network.delete_attribute("LINK", attr_name)
        _network.create_attribute("LINK", attr_name, 9999)

    def _update_connector_times(self, time_period: str):
        """Set the connector times from the source connector times files.

        See also _process_connector_file

        Args:
            time_period: time period name abbreviation
        """
        # walk time attributes per skim set

        _scenario = self.transit_scenarios[time_period]
        _network = self.transit_networks[time_period]
        _update_node_attributes = {"NODE": ["@taz_id", "#node_id"]}

        # ? what purpose do all these copy attribute values serve? why wouldn't taz and node
        # ID already be there? -- ES
        self.emme_manager.copy_attribute_values(
            _scenario,
            _network,
            _update_node_attributes,
        )

        _transit_class_attr_map = {
            _tclass.skim_set_id: f"@walk_time_{_tclass.name.lower()}"
            for _tclass in self.config.classes
        }

        for attr_name in _transit_class_attr_map.values():
            self._initialize_link_attribute(time_period, attr_name)

        _connectors_df = self._get_centroid_connectors_as_df(time_period=time_period)
        _access_df = self.access_connector_df.loc[
            self.access_connector_df.time_period == time_period
        ]
        _egress_df = self.access_connector_df.loc[
            self.egress_connector_df.time_period == time_period
        ]

        # TODO check logic here. It was hard to follow previously.
        _walktime_attrs = [
            f"@walk_time_{_tclass.name.lower()}" for _tclass in self.comfig.classes
        ]

        _connectors_df.merge(_access_df[["A", "B"] + _walktime_attrs], on=["A", "B"])
        _connectors_df.merge(_egress_df[["A", "B"] + _walktime_attrs], on=["A", "B"])

        # messy because can't access EmmeLink attributes in dataframe-like method
        for row in _connectors_df.iterrows():
            for _attr in _walktime_attrs:
                row.link[_attr] = row[_attr]

        _connector_links = _connectors_df.link.tolist()

        self.emme_manager.copy_attribute_values(
            _network, _scenario, {"LINK": _connector_links}
        )

    def _get_centroid_connectors_as_df(self, time_period: str) -> pd.DataFrame:
        """Returns a datafra,e of centroid connector links and A and B ids.

        Args:
            time_period (str): time period abbreviation.

        Returns:
            pd.DataFrame: DataFrame of centroid connectors.
        """
        connectors_df = pd.DataFrame()
        # lookup adjacent stop ID (also accounts for connector splitting)
        _network = self.transit_networks[time_period]
        for zone in _network.centroids():
            taz_id = int(zone["@taz_id"])
            for link in zone.outgoing_links():
                connectors_df.append(
                    {"A": taz_id, "B": int(link.j_node["#node_id"]), "link": link},
                    ignore_index=True,
                )
            for link in zone.incoming_links():
                connectors_df.append(
                    {"A": int(link.i_node["#node_id"]), "B": taz_id, "link": link},
                    ignore_index=True,
                )
        return connectors_df

    def _get_transit_links(
        self,
        time_period: str,
    ):
        """Create dictionary of link ids mapped to attributes.

        Args:
            time_period (str): time period abbreviation
        """
        _transit_scenario = self.transit_scenarios[time_period]
        _transit_net = self.transit_networks[time_period]
        transit_attributes = {
            "LINK": ["#link_id", "@trantime", "@ft"],
            "TRANSIT_SEGMENT": ["@schedule_time", "@trantime_seg", "data1"],
        }
        self.emme_manager.copy_attribute_values(
            _transit_scenario, _transit_net, transit_attributes
        )
        _transit_link_dict = {
            tran_link["#link_id"]: tran_link for tran_link in _transit_net.links()
        }
        return _transit_link_dict

    def _get_highway_links(
        self,
        time_period: str,
    ):
        """Create dictionary of link ids mapped to auto travel times.

        Args:
            time_period (str): time period abbreviation
        """
        _highway_scenario = self.highway_scenarios[time_period]
        if not _highway_scenario.has_traffic_results:
            return {}
        _highway_net = _highway_scenario.get_partial_network(
            ["LINK"], include_attributes=False
        )
<<<<<<< HEAD
        travel_time_attributes = {"LINK": ["#link_id", "auto_time", "@lanes"]}
=======
        highway_attributes = {"LINK": ["#link_id", 
                                        "auto_time",
                                        "@area_type",
                                        "@valuetoll_dam"]}
>>>>>>> 28e4ba96
        self.emme_manager.copy_attribute_values(
            _highway_scenario, _highway_net, highway_attributes
        )
        # TODO can we just get the link attributes as a DataFrame and merge them?
<<<<<<< HEAD
        # if the link does not have meaningful travel time in highway assigned network
        # such as bus only link, managed lanes, etc.
        # assume default bus speed of 30 mph
        auto_link_time_dict = {
            auto_link["#link_id"] : ( auto_link.auto_time
            if auto_link["@lanes"] > 0 else 60*auto_link["length"]/30 )
=======
        auto_link_dict = {
            auto_link["#link_id"]: auto_link
>>>>>>> 28e4ba96
            for auto_link in _highway_net.links()
        }
        return auto_link_dict

    def prepare_connectors(self, network, period):
        for node in network.centroids():
            for link in node.outgoing_links():
                network.delete_link(link.i_node, link.j_node)
            for link in node.incoming_links():
                network.delete_link(link.i_node, link.j_node)
        period_name = period.lower()
        access_modes = set()
        egress_modes = set()
        for mode_data in self.controller.config.transit.modes:
            if mode_data["type"] == "ACCESS":
                access_modes.add(network.mode(mode_data["mode_id"]))
            if mode_data["type"] == "EGRESS":
                egress_modes.add(network.mode(mode_data["mode_id"]))
        tazs = dict((int(n["@taz_id"]), n) for n in network.centroids())
        nodes = dict((int(n["#node_id"]), n) for n in network.regular_nodes())
        with open(
            self.get_abs_path(self.config.input_connector_access_times_path), "r"
        ) as f:
            header = next(f).split(",")
            for line in f:
                tokens = line.split(",")
                data = dict(zip(header, tokens))
                if data["time_period"].lower() == period_name:
                    taz = tazs[int(data["from_taz"])]
                    stop = nodes[int(data["to_stop"])]
                    if network.link(taz, stop) is None:
                        connector = network.create_link(taz, stop, access_modes)
        with open(
            self.get_abs_path(self.config.input_connector_egress_times_path), "r"
        ) as f:
            header = next(f).split(",")
            for line in f:
                tokens = line.split(",")
                data = dict(zip(header, tokens))
                if data["time_period"].lower() == period_name:
                    taz = tazs[int(data["to_taz"])]
                    stop = nodes[int(data["from_stop"])]
                    if network.link(stop, taz) is None:
                        connector = network.create_link(stop, taz, egress_modes)

    def distribute_nntime(self, network):
        for line in network.transit_lines():
            total_nntime = sum(
                segment["@nntime"] for segment in line.segments(include_hidden=True)
            )
            if total_nntime == 0:
                continue
            total_length = 0
            segments_for_current_nntime = []
            for segment in line.segments(include_hidden=True):
                nntime = segment["@nntime"]
                if nntime > 0:
                    for nn_seg in segments_for_current_nntime:
                        nn_seg["@schedule_time"] = nntime * (
                            nn_seg.link.length / total_length
                        )
                    segments_for_current_nntime = []
                    total_length = 0
                segments_for_current_nntime.append(segment)
                total_length += segment.link.length if segment.link else 0

    @staticmethod
    def update_link_trantime(network):
        # if nntime exists, use that for ivtt, else use the link trantime
        for line in network.transit_lines():
            for segment in line.segments(include_hidden=False):
                if segment["@schedule_time"] > 0:
                    segment.data1 = segment["@trantime_seg"] = segment["@schedule_time"]
                else:
                    segment.data1 = segment["@trantime_seg"] = segment.link["@trantime"]
                segment.transit_time_func = 2

    def split_tap_connectors_to_prevent_walk(self, network):
        tap_stops = _defaultdict(lambda: [])
        new_node_id = IDGenerator(1, network)
        all_transit_modes = set(
            [mode for mode in network.modes() if mode.type == "TRANSIT"]
        )
        node_attributes = network.attributes("NODE")
        node_attributes.remove("x")
        node_attributes.remove("y")
        link_attributes_reset = ["length"]

        mode_table = self.controller.config.transit.modes
        walk_modes = set()
        access_modes = set()
        egress_modes = set()
        for mode_data in mode_table:
            if mode_data["type"] == "WALK":
                walk_modes.add(network.mode(mode_data["mode_id"]))
            if mode_data["type"] == "ACCESS":
                access_modes.add(network.mode(mode_data["mode_id"]))
            if mode_data["type"] == "EGRESS":
                egress_modes.add(network.mode(mode_data["mode_id"]))

        # Mark TAP adjacent stops and split TAP connectors
        for centroid in network.centroids():
            out_links = list(centroid.outgoing_links())
            for link in out_links:
                real_stop = link.j_node
                has_adjacent_transfer_links = False
                has_adjacent_walk_links = False
                for stop_link in real_stop.outgoing_links():
                    if stop_link == link.reverse_link:
                        continue
                    if walk_modes.intersection(stop_link.modes):
                        has_adjacent_transfer_links = True
                    if egress_modes.intersection(stop_link.modes):
                        has_adjacent_walk_links = True

                if has_adjacent_transfer_links or has_adjacent_walk_links:
                    length = link.length
                    tap_stop = network.split_link(
                        centroid,
                        real_stop,
                        next(new_node_id),
                        include_reverse=True,
                        proportion=0.5,
                    )
                    for attr in node_attributes:
                        tap_stop[attr] = real_stop[attr]
                    tap_stops[real_stop].append(tap_stop)
                    transit_access_links = [
                        (real_stop, tap_stop),
                        (tap_stop, real_stop),
                    ]
                    for i_node, j_node in transit_access_links:
                        t_link = network.link(i_node, j_node)
                        if t_link is None:
                            t_link = network.create_link(
                                i_node, j_node, all_transit_modes
                            )
                        else:
                            t_link.modes = all_transit_modes
                        for attr in link_attributes_reset:
                            t_link[attr] = 0
                    egress_links = [
                        (network.link(tap_stop, centroid), egress_modes),
                        (network.link(centroid, tap_stop), access_modes),
                    ]
                    for t_link, modes in egress_links:
                        if t_link is None:
                            continue
                        t_link.modes = modes
                        t_link.length = length

        line_attributes = network.attributes("TRANSIT_LINE")
        seg_attributes = network.attributes("TRANSIT_SEGMENT")
        # attributes referring to in-vehicle components which should be set to 0 on virtual stop segments
        seg_invehicle_attrs = [
            "@invehicle_cost",
            "data1",
            "@trantime_seg",
            "@schedule_time",
            "@nntime",
        ]

        # re-route the transit lines through the new TAP-stops
        for line in network.transit_lines():
            # store segment data for re-routing
            seg_data = {}
            itinerary = []
            tap_segments = []
            for seg in line.segments(include_hidden=True):
                seg_data[(seg.i_node, seg.j_node, seg.loop_index)] = dict(
                    (k, seg[k]) for k in seg_attributes
                )
                itinerary.append(seg.i_node.number)
                if seg.i_node in tap_stops and (
                    seg.allow_boardings or seg.allow_alightings
                ):
                    # insert tap_stop, real_stop loop after tap_stop
                    real_stop = seg.i_node
                    tap_access = []
                    tap_egress = []
                    for tap_stop in tap_stops[real_stop]:
                        itinerary.extend([tap_stop.number, real_stop.number])
                        tap_access.append(len(itinerary) - 3)
                        tap_egress.append(len(itinerary) - 2)
                    real_seg = len(itinerary) - 1
                    # track new segments to update stopping pattern
                    tap_segments.append(
                        {"access": tap_access, "egress": tap_egress, "real": real_seg}
                    )

            if tap_segments:
                # store line data for re-routing
                line_data = dict((k, line[k]) for k in line_attributes)
                line_data["id"] = line.id
                line_data["vehicle"] = line.vehicle
                # delete old line, then re-create on new, re-routed itinerary
                network.delete_transit_line(line)

                new_line = network.create_transit_line(
                    line_data.pop("id"), line_data.pop("vehicle"), itinerary
                )
                # copy line attributes back
                for k, v in line_data.items():
                    new_line[k] = v
                # copy segment attributes back
                for seg in new_line.segments(include_hidden=True):
                    data = seg_data.get((seg.i_node, seg.j_node, seg.loop_index), {})
                    for k, v in data.items():
                        seg[k] = v
                # set boarding, alighting and dwell time on new tap access / egress segments
                for tap_ref in tap_segments:
                    real_seg = new_line.segment(tap_ref["real"])
                    for access_ref in tap_ref["access"]:
                        access_seg = new_line.segment(access_ref)
                        for k in seg_attributes:
                            access_seg[k] = real_seg[k]
                        access_seg.allow_boardings = False
                        access_seg.allow_alightings = False
                        access_seg.transit_time_func = 1  # special 0-cost ttf
                        for attr_name in seg_invehicle_attrs:
                            access_seg[attr_name] = 0
                        access_seg.dwell_time = 0

                    first_access_seg = new_line.segment(tap_ref["access"][0])
                    first_access_seg.allow_alightings = real_seg.allow_alightings
                    first_access_seg.dwell_time = real_seg.dwell_time

                    for egress_ef in tap_ref["egress"]:
                        egress_seg = new_line.segment(egress_ef)
                        for k in seg_attributes:
                            egress_seg[k] = real_seg[k]
                        egress_seg.allow_boardings = real_seg.allow_boardings
                        egress_seg.allow_alightings = real_seg.allow_alightings
                        egress_seg.transit_time_func = 1  # special 0-cost ttf
                        for attr_name in seg_invehicle_attrs:
                            egress_seg[attr_name] = 0
                        egress_seg.dwell_time = 0

                    real_seg.allow_alightings = False
                    real_seg.dwell_time = 0

    def apply_fares(self, scenario, network, period):
        apply_fares = ApplyFares(self.controller)
        apply_fares.scenario = scenario
        apply_fares.network = network
        apply_fares.period = period
        apply_fares.run()


class IDGenerator(object):
    """Generate available Node IDs."""

    def __init__(self, start, network):
        """Return new Emme network attribute with details as defined."""
        self._number = start
        self._network = network

    def next(self):
        """Return the next valid node ID number."""
        while True:
            if self._network.node(self._number) is None:
                break
            self._number += 1
        return self._number

    def __next__(self):
        """Return the next valid node ID number."""
        return self.next()


class ApplyFares(Component):
    def __init__(self, controller: RunController):
        """Initialize component.

        Args:
            controller: parent Controller object
        """
        super().__init__(controller)

        self.scenario = None
        self.network = None
        self.period = ""
        self.config = self.controller.config.transit

        self.dot_far_file = self.get_abs_path(self.config.fares_path)
        self.fare_matrix_file = self.get_abs_path(self.config.fare_matrix_path)

        self._log = []

    def validate_inputs(self):
        # TODO
        pass

    def run(self):
        self._log = []
        faresystems = self.parse_dot_far_file()
        fare_matrices = self.parse_fare_matrix_file()

        try:
            # network = self.network = self.scenario.get_network()
            network = self.network
            self.create_attribute(
                "TRANSIT_SEGMENT", "@board_cost", self.scenario, network
            )
            self.create_attribute(
                "TRANSIT_SEGMENT", "@invehicle_cost", self.scenario, network
            )
            # identify the lines by faresystem
            for line in network.transit_lines():
                fs_id = int(line["#faresystem"])
                try:
                    fs_data = faresystems[fs_id]
                except KeyError:
                    self._log.append(
                        {
                            "type": "text",
                            "content": (
                                f"Line {line.id} has #faresystem '{fs_id}' which was "
                                "not found in fares.far table"
                            ),
                        }
                    )
                    continue
                fs_data["LINES"].append(line)
                fs_data["NUM LINES"] += 1
                fs_data["NUM SEGMENTS"] += len(list(line.segments()))
                # Set final hidden segment allow_boardings to False so that the boarding cost is not
                # calculated for this segment (has no next segment)
                line.segment(-1).allow_boardings = False

            self._log.append({"type": "header", "content": "Base fares by faresystem"})
            for fs_id, fs_data in faresystems.items():
                self._log.append(
                    {
                        "type": "text",
                        "content": "FAREZONE {}: {} {}".format(
                            fs_id, fs_data["STRUCTURE"], fs_data["NAME"]
                        ),
                    }
                )
                lines = fs_data["LINES"]
                fs_data["MODE_SET"] = set(l.mode.id for l in lines)
                fs_data["MODES"] = ", ".join(fs_data["MODE_SET"])
                if fs_data["NUM LINES"] == 0:
                    self._log.append(
                        {
                            "type": "text2",
                            "content": "No lines associated with this faresystem",
                        }
                    )
                elif fs_data["STRUCTURE"] == "FLAT":
                    self.generate_base_board(lines, fs_data["IBOARDFARE"])
                elif fs_data["STRUCTURE"] == "FROMTO":
                    fare_matrix = fare_matrices[fs_data["FAREMATRIX ID"]]
                    self.generate_fromto_approx(network, lines, fare_matrix, fs_data)

            self.faresystem_distances(faresystems)
            faresystem_groups = self.group_faresystems(faresystems)
            journey_levels, mode_map = self.generate_transfer_fares(
                faresystems, faresystem_groups, network
            )
            self.save_journey_levels("ALLPEN", journey_levels)
            # local_modes = []
            # premium_modes = []
            # for mode in self.config.modes:
            #     if mode.type == "LOCAL":
            #         local_modes.extend(mode_map[mode.mode_id])
            #     if mode.type == "PREMIUM":
            #         premium_modes.extend(mode_map[mode.mode_id])
            # local_levels = self.filter_journey_levels_by_mode(
            #     local_modes, journey_levels
            # )
            # self.save_journey_levels("BUS", local_levels)
            # premium_levels = self.filter_journey_levels_by_mode(
            #     premium_modes, journey_levels
            # )
            # self.save_journey_levels("PREM", premium_levels)

        except Exception as error:
            self._log.append({"type": "text", "content": "error during apply fares"})
            self._log.append({"type": "text", "content": str(error)})
            self._log.append({"type": "text", "content": _traceback.format_exc()})
            raise
        finally:
            log_content = []
            header = [
                "NUMBER",
                "NAME",
                "NUM LINES",
                "NUM SEGMENTS",
                "MODES",
                "FAREMATRIX ID",
                "NUM ZONES",
                "NUM MATRIX RECORDS",
            ]
            for fs_id, fs_data in faresystems.items():
                log_content.append([str(fs_data.get(h, "")) for h in header])
            self._log.insert(
                0,
                {
                    "content": log_content,
                    "type": "table",
                    "header": header,
                    "title": "Faresystem data",
                },
            )

            self.log_report()
            self.log_text_report()

        self.scenario.publish_network(network)

        return journey_levels

    def parse_dot_far_file(self):
        data = {}
        numbers = []
        with open(self.dot_far_file, "r") as f:
            for line in f:
                fs_data = {}
                word = []
                key = None
                for c in line:
                    if key == "FAREFROMFS":
                        word.append(c)
                    elif c == "=":
                        key = "".join(word)
                        word = []
                    elif c == ",":
                        fs_data[key.strip()] = "".join(word)
                        key = None
                        word = []
                    elif c == "\n":
                        pass
                    else:
                        word.append(c)
                fs_data[key.strip()] = "".join(word)

                fs_data["NUMBER"] = int(fs_data["FARESYSTEM NUMBER"])
                if fs_data["STRUCTURE"] != "FREE":
                    fs_data["FAREFROMFS"] = [
                        float(x) for x in fs_data["FAREFROMFS"].split(",")
                    ]
                if fs_data["STRUCTURE"] == "FLAT":
                    fs_data["IBOARDFARE"] = float(fs_data["IBOARDFARE"])
                elif fs_data["STRUCTURE"] == "FROMTO":
                    fmi, one, farematrix_id = fs_data["FAREMATRIX"].split(".")
                    fs_data["FAREMATRIX ID"] = int(farematrix_id)
                fs_data["LINES"] = []
                fs_data["NUM LINES"] = 0
                fs_data["NUM SEGMENTS"] = 0
                numbers.append(fs_data["NUMBER"])

                data[fs_data["NUMBER"]] = fs_data
        for fs_data in data.values():
            if "FAREFROMFS" in fs_data:
                fs_data["FAREFROMFS"] = dict(zip(numbers, fs_data["FAREFROMFS"]))
        return data

    def parse_fare_matrix_file(self):
        data = _defaultdict(lambda: _defaultdict(dict))
        with open(self.fare_matrix_file, "r") as f:
            for i, line in enumerate(f):
                if line:
                    tokens = line.split()
                    if len(tokens) != 4:
                        raise Exception(
                            "FareMatrix file line {}: expecting 4 values".format(i)
                        )
                    system, orig, dest, fare = tokens
                    data[int(system)][int(orig)][int(dest)] = float(fare)
        return data

    def generate_base_board(self, lines, board_fare):
        self._log.append(
            {
                "type": "text2",
                "content": "Set @board_cost to {} on {} lines".format(
                    board_fare, len(lines)
                ),
            }
        )
        for line in lines:
            for segment in line.segments():
                segment["@board_cost"] = board_fare

    def generate_fromto_approx(self, network, lines, fare_matrix, fs_data):
        network.create_attribute("LINK", "invehicle_cost")
        network.create_attribute("LINK", "board_cost")
        farezone_warning1 = (
            "Warning: faresystem {} estimation: on line {}, node {} "
            "does not have a valid @farezone ID. Using {} valid farezone {}."
        )

        fs_data["NUM MATRIX RECORDS"] = 0
        valid_farezones = set(fare_matrix.keys())
        for mapping in fare_matrix.values():
            zones = list(mapping.keys())
            fs_data["NUM MATRIX RECORDS"] += len(zones)
            valid_farezones.update(set(zones))
        fs_data["NUM ZONES"] = len(valid_farezones)
        valid_fz_str = ", ".join([str(x) for x in valid_farezones])
        self._log.append(
            {
                "type": "text2",
                "content": "{} valid zones: {}".format(
                    fs_data["NUM ZONES"], valid_fz_str
                ),
            }
        )

        valid_links = set([])
        zone_nodes = _defaultdict(lambda: set([]))
        for line in lines:
            prev_farezone = 0
            for seg in line.segments(include_hidden=True):
                if seg.link:
                    valid_links.add(seg.link)
                if seg.allow_alightings or seg.allow_boardings:
                    farezone = int(seg.i_node["@farezone"])
                    if farezone not in valid_farezones:
                        if prev_farezone == 0:
                            # DH added first farezone fix instead of exception
                            prev_farezone = list(valid_farezones)[0]
                            src_msg = "first"
                        else:
                            src_msg = "previous"
                        farezone = prev_farezone
                        self._log.append(
                            {
                                "type": "text3",
                                "content": farezone_warning1.format(
                                    fs_data["NUMBER"],
                                    line,
                                    seg.i_node,
                                    src_msg,
                                    prev_farezone,
                                ),
                            }
                        )
                    else:
                        prev_farezone = farezone
                    zone_nodes[farezone].add(seg.i_node)
        self._log.append(
            {
                "type": "text2",
                "content": "Farezone IDs and node count: %s"
                % (", ".join(["%s: %s" % (k, len(v)) for k, v in zone_nodes.items()])),
            }
        )

        # Two cases:
        #  - zone / area fares with boundary crossings, different FS may overlap:
        #         handle on a line-by-line bases with boarding and incremental segment costs
        #         for local and regional bus lines
        #  - station-to-station fares
        #         handle as an isolated system with the same costs on for all segments on a link
        #         and from boarding nodes by direction.
        #         Used mostly for BART, but also used Amtrack, some ferries and express buses
        #         Can support multiple boarding stops with same farezone provided it is an isolated leg,
        #         e.g. BART zone 85 Oakland airport connector (when operated a bus with multiple stops).

        count_single_node_zones = 0.0
        count_multi_node_zones = 0.0
        for zone, nodes in zone_nodes.items():
            if len(nodes) > 1:
                count_multi_node_zones += 1.0
            else:
                count_single_node_zones += 1.0
        # use station-to-station approximation if >90% of zones are single node
        is_area_fare = (
            count_multi_node_zones / (count_multi_node_zones + count_single_node_zones)
            > 0.1
        )

        if is_area_fare:
            self.zone_boundary_crossing_approx(
                lines, valid_farezones, fare_matrix, fs_data
            )
        else:
            self.station_to_station_approx(
                valid_farezones, fare_matrix, zone_nodes, valid_links, network
            )
            # copy costs from links to segments
            for line in lines:
                for segment in line.segments():
                    segment["@invehicle_cost"] = max(segment.link.invehicle_cost, 0)
                    segment["@board_cost"] = max(segment.link.board_cost, 0)
        
        network.delete_attribute("LINK", "invehicle_cost")
        network.delete_attribute("LINK", "board_cost")

    def zone_boundary_crossing_approx(
        self, lines, valid_farezones, fare_matrix, fs_data
    ):
        farezone_warning1 = (
            "Warning: no value in fare matrix for @farezone ID %s "
            "found on line %s at node %s (using @farezone from previous segment in itinerary)"
        )
        farezone_warning2 = (
            "Warning: faresystem %s estimation on line %s: first node %s "
            "does not have a valid @farezone ID. "
        )
        farezone_warning3 = (
            "Warning: no entry in farematrix %s from-to %s-%s: board cost "
            "at segment %s set to %s."
        )
        farezone_warning4 = (
            "WARNING: the above issue has occurred more than once for the same line. "
            "There is a feasible boarding-alighting on the this line with no fare defined in "
            "the fare matrix."
        )
        farezone_warning5 = (
            "Warning: no entry in farematrix %s from-to %s-%s: "
            "invehicle cost at segment %s set to %s"
        )
        matrix_id = fs_data["FAREMATRIX ID"]

        self._log.append(
            {"type": "text2", "content": "Using zone boundary crossings approximation"}
        )
        for line in lines:
            prev_farezone = 0
            same_farezone_missing_cost = False
            # Get list of stop segments
            stop_segments = [
                seg
                for seg in line.segments(include_hidden=True)
                if (seg.allow_alightings or seg.allow_boardings)
            ]
            prev_seg = None
            for i, seg in enumerate(stop_segments):
                farezone = int(seg.i_node["@farezone"])
                if farezone not in valid_farezones:
                    self._log.append(
                        {
                            "type": "text3",
                            "content": farezone_warning1 % (farezone, line, seg.i_node),
                        }
                    )
                    if prev_farezone != 0:
                        farezone = prev_farezone
                        msg = "farezone from previous stop segment,"
                    else:
                        # DH added first farezone fix instead of exception
                        farezone = list(valid_farezones)[0]
                        self._log.append(
                            {
                                "type": "text3",
                                "content": farezone_warning2
                                % (fs_data["NUMBER"], line, seg.i_node),
                            }
                        )
                        msg = "first valid farezone in faresystem,"
                    self._log.append(
                        {
                            "type": "text3",
                            "content": "Using %s farezone %s" % (msg, farezone),
                        }
                    )
                if seg.allow_boardings:
                    # get the cost travelling within this farezone as base boarding cost
                    board_cost = fare_matrix.get(farezone, {}).get(farezone)
                    if board_cost is None:
                        # If this entry is missing from farematrix,
                        # use next farezone if both previous stop and next stop are in different farezones
                        if (
                            i == len(stop_segments) - 1
                        ):  # in case the last segment has missing fare
                            board_cost = min(fare_matrix[farezone].values())
                        else:
                            next_seg = stop_segments[i + 1]
                            next_farezone = next_seg.i_node["@farezone"]
                            if next_farezone != farezone and prev_farezone != farezone:
                                board_cost = fare_matrix.get(farezone, {}).get(
                                    next_farezone
                                )
                    if board_cost is None:
                        # use the smallest fare found from this farezone as best guess
                        # as a reasonable boarding cost
                        board_cost = min(fare_matrix[farezone].values())
                        self._log.append(
                            {
                                "type": "text3",
                                "content": farezone_warning3
                                % (matrix_id, farezone, farezone, seg, board_cost),
                            }
                        )
                        if same_farezone_missing_cost == farezone:
                            self._log.append(
                                {"type": "text3", "content": farezone_warning4}
                            )
                        same_farezone_missing_cost = farezone
                    seg["@board_cost"] = max(board_cost, seg["@board_cost"])

                farezone = int(seg.i_node["@farezone"])
                # Set the zone-to-zone fare increment from the previous stop
                if prev_farezone != 0 and farezone != prev_farezone:
                    try:
                        invehicle_cost = (
                            fare_matrix[prev_farezone][farezone]
                            - prev_seg["@board_cost"]
                        )
                        prev_seg["@invehicle_cost"] = max(
                            invehicle_cost, prev_seg["@invehicle_cost"]
                        )
                    except KeyError:
                        self._log.append(
                            {
                                "type": "text3",
                                "content": farezone_warning5
                                % (matrix_id, prev_farezone, farezone, prev_seg, 0),
                            }
                        )
                if farezone in valid_farezones:
                    prev_farezone = farezone
                prev_seg = seg

    def station_to_station_approx(
        self, valid_farezones, fare_matrix, zone_nodes, valid_links, network
    ):
        network.create_attribute("LINK", "board_index", -1)
        network.create_attribute("LINK", "invehicle_index", -1)
        self._log.append(
            {
                "type": "text2",
                "content": "Using station-to-station least squares estimation",
            }
        )
        index = 0
        farezone_area_index = {}
        for link in valid_links:
            farezone = link.i_node["@farezone"]
            if farezone not in valid_farezones:
                continue
            if len(zone_nodes[farezone]) == 1:
                link.board_index = index
                index += 1
                link.invehicle_index = index
                index += 1
            else:
                # in multiple station cases ALL boardings have the same index
                if farezone not in farezone_area_index:
                    farezone_area_index[farezone] = index
                    index += 1
                link.board_index = farezone_area_index[farezone]
                # only zone boundary crossing links get in-vehicle index
                if (
                    link.j_node["@farezone"] != farezone
                    and link.j_node["@farezone"] in valid_farezones
                ):
                    link.invehicle_index = index
                    index += 1

        A = []
        b = []
        pq_pairs = []

        def lookup_node(z):
            try:
                return next(iter(zone_nodes[z]))
            except StopIteration:
                return None

        for p in valid_farezones:
            q_costs = fare_matrix.get(p, {})
            orig_node = lookup_node(p)
            for q in valid_farezones:
                cost = q_costs.get(q, "n/a")
                dest_node = lookup_node(q)
                pq_pairs.append((p, q, orig_node, dest_node, cost))
                if q == p or orig_node is None or dest_node is None or cost == "n/a":
                    continue
                try:
                    path_links = find_path(
                        orig_node,
                        dest_node,
                        lambda l: l in valid_links,
                        lambda l: l.length,
                    )
                except NoPathFound:
                    continue
                b.append(cost)
                a_indices = [0] * index

                a_indices[path_links[0].board_index] = 1
                for link in path_links:
                    if link.invehicle_index == -1:
                        continue
                    a_indices[link.invehicle_index] = 1
                A.append(a_indices)

        # x, res, rank, s = _np.linalg.lstsq(A, b, rcond=None)
        # Use scipy non-negative least squares solver
        x, rnorm = _nnls(A, b)
        result = [round(i, 2) for i in x]

        header = ["Boarding node", "J-node", "Farezone", "Board cost", "Invehicle cost"]
        table_content = []
        for link in valid_links:
            if link.board_index != -1:
                link.board_cost = result[link.board_index]
            if link.invehicle_index != -1:
                link.invehicle_cost = result[link.invehicle_index]
            if link.board_cost or link.invehicle_cost:
                table_content.append(
                    [
                        link.i_node.id,
                        link.j_node.id,
                        int(link.i_node["@farezone"]),
                        link.board_cost,
                        link.invehicle_cost,
                    ]
                )

        self._log.append(
            {"type": "text2", "content": "Table of boarding and in-vehicle costs"}
        )
        self._log.append({"content": table_content, "type": "table", "header": header})
        network.delete_attribute("LINK", "board_index")
        network.delete_attribute("LINK", "invehicle_index")

        # validation and reporting
        header = ["p/q"]
        table_content = []
        prev_p = None
        row = None
        for p, q, orig_node, dest_node, cost in pq_pairs:
            if prev_p != p:
                header.append(p)
                if row:
                    table_content.append(row)
                row = [p]
            cost = "$%.2f" % cost if isinstance(cost, float) else cost
            if orig_node is None or dest_node is None:
                row.append("%s, UNUSED" % (cost))
            else:
                try:
                    path_links = find_path(
                        orig_node,
                        dest_node,
                        lambda l: l in valid_links,
                        lambda l: l.length,
                    )
                    path_cost = path_links[0].board_cost + sum(
                        l.invehicle_cost for l in path_links
                    )
                    row.append("%s, $%.2f" % (cost, path_cost))
                except NoPathFound:
                    row.append("%s, NO PATH" % (cost))
            prev_p = p
        table_content.append(row)

        self._log.append(
            {
                "type": "text2",
                "content": "Table of origin station p to destination station q input cost, estimated cost",
            }
        )
        self._log.append({"content": table_content, "type": "table", "header": header})

    def create_attribute(self, domain, name, scenario=None, network=None, atype=None):
        if scenario:
            if atype is None:
                if scenario.extra_attribute(name):
                    scenario.delete_extra_attribute(name)
                scenario.create_extra_attribute(domain, name)
            else:
                if scenario.network_field(domain, name):
                    scenario.delete_network_field(domain, name)
                scenario.create_network_field(domain, name, atype)
        if network:
            if name in network.attributes(domain):
                network.delete_attribute(domain, name)
            network.create_attribute(domain, name)

    def faresystem_distances(self, faresystems):
        max_xfer_dist = self.config.fare_max_transfer_distance_miles * 5280.0
        self._log.append({"type": "header", "content": "Faresystem distances"})
        self._log.append(
            {"type": "text2", "content": "Max transfer distance: %s" % max_xfer_dist}
        )

        def bounding_rect(shape):
            if shape.bounds:
                x_min, y_min, x_max, y_max = shape.bounds
                return _geom.Polygon(
                    [(x_min, y_max), (x_max, y_max), (x_max, y_min), (x_min, y_min)]
                )
            return _geom.Point()

        for fs_index, fs_data in enumerate(faresystems.values()):
            stops = set([])
            for line in fs_data["LINES"]:
                for stop in line.segments(True):
                    if stop.allow_alightings or stop.allow_boardings:
                        stops.add(stop.i_node)
            fs_data["shape"] = _geom.MultiPoint([(stop.x, stop.y) for stop in stops])
            # fs_data["bounding_rect"] = bounding_rect(fs_data["shape"])
            fs_data["NUM STOPS"] = len(fs_data["shape"])
            fs_data["FS_INDEX"] = fs_index

        # get distances between every pair of zone systems
        # determine transfer fares which are too far away to be used
        for fs_id, fs_data in faresystems.items():
            fs_data["distance"] = []
            fs_data["xfer_fares"] = xfer_fares = {}
            for fs_id2, fs_data2 in faresystems.items():
                if fs_data["NUM LINES"] == 0 or fs_data2["NUM LINES"] == 0:
                    distance = "n/a"
                elif fs_id == fs_id2:
                    distance = 0
                else:
                    # Get distance between bounding boxes as first approximation
                    # distance = fs_data["bounding_rect"].distance(fs_data2["bounding_rect"])
                    # if distance <= max_xfer_dist:
                    # if within tolerance get more precise distance between all stops
                    distance = fs_data["shape"].distance(fs_data2["shape"])
                fs_data["distance"].append(distance)

                if distance == "n/a" or distance > max_xfer_dist:
                    xfer = "TOO_FAR"
                elif fs_data2["STRUCTURE"] == "FREE":
                    xfer = 0.0
                elif fs_data2["STRUCTURE"] == "FROMTO":
                    # Transfering to the same FS in fare matrix is ALWAYS free
                    # for the farezone approximation
                    if fs_id == fs_id2:
                        xfer = 0.0
                        if fs_data2["FAREFROMFS"][fs_id] != 0:
                            self._log.append(
                                {
                                    "type": "text3",
                                    "content": "Warning: non-zero transfer within 'FROMTO' faresystem not supported",
                                }
                            )
                    else:
                        xfer = "BOARD+%s" % fs_data2["FAREFROMFS"][fs_id]
                else:
                    xfer = fs_data2["FAREFROMFS"][fs_id]
                xfer_fares[fs_id2] = xfer

        distance_table = [["p/q"] + list(faresystems.keys())]
        for fs, fs_data in faresystems.items():
            distance_table.append(
                [fs]
                + [
                    ("%.0f" % d if isinstance(d, float) else d)
                    for d in fs_data["distance"]
                ]
            )
        self._log.append(
            {
                "type": "text2",
                "content": "Table of distance between stops in faresystems (feet)",
            }
        )
        self._log.append({"content": distance_table, "type": "table"})

    def group_faresystems(self, faresystems):
        self._log.append(
            {"type": "header", "content": "Faresystem groups for ALL MODES"}
        )

        def matching_xfer_fares(xfer_fares_list1, xfer_fares_list2):
            for xfer_fares1 in xfer_fares_list1:
                for xfer_fares2 in xfer_fares_list2:
                    for fs_id, fare1 in xfer_fares1.items():
                        fare2 = xfer_fares2[fs_id]
                        if fare1 != fare2 and (
                            fare1 != "TOO_FAR" and fare2 != "TOO_FAR"
                        ):
                            # if the difference between two fares are less that a number, 
                            # then treat them as the same fare
                            if isinstance(fare1, float) and isinstance(fare2, float) and (
                                abs(fare1 - fare2)<=1.5
                                ):
                                continue
                            else:
                                return False
            return True

        # group faresystems together which have the same transfer-to pattern,
        # first pass: only group by matching mode patterns to minimize the number
        #             of levels with multiple modes
        group_xfer_fares_mode = []
        for fs_id, fs_data in faresystems.items():
            fs_modes = fs_data["MODE_SET"]
            if not fs_modes:
                continue
            xfers = fs_data["xfer_fares"]
            is_matched = False
            for xfer_fares_list, group, modes in group_xfer_fares_mode:
                # only if mode sets match
                if set(fs_modes) == set(modes):
                    is_matched = matching_xfer_fares([xfers], xfer_fares_list)
                    if is_matched:
                        group.append(fs_id)
                        xfer_fares_list.append(xfers)
                        modes.extend(fs_modes)
                        break
            if not is_matched:
                group_xfer_fares_mode.append(([xfers], [fs_id], list(fs_modes)))

        # second pass attempt to group together this set
        #   to minimize the total number of levels and modes
        group_xfer_fares = []
        for xfer_fares_list, group, modes in group_xfer_fares_mode:
            is_matched = False
            for xfer_fares_listB, groupB, modesB in group_xfer_fares:
                is_matched = matching_xfer_fares(xfer_fares_list, xfer_fares_listB)
                if is_matched:
                    xfer_fares_listB.extend(xfer_fares_list)
                    groupB.extend(group)
                    modesB.extend(modes)
                    break
            if not is_matched:
                group_xfer_fares.append((xfer_fares_list, group, modes))

        self._log.append(
            {
                "type": "header",
                "content": "Faresystems grouped by compatible transfer fares",
            }
        )
        xfer_fares_table = [["p/q"] + list(faresystems.keys())]
        faresystem_groups = []
        i = 0
        for xfer_fares_list, group, modes in group_xfer_fares:
            xfer_fares = {}
            for fs_id in faresystems.keys():
                to_fares = [f[fs_id] for f in xfer_fares_list if f[fs_id] != "TOO_FAR"]
                # fare = to_fares[0] if len(to_fares) > 0 else 0.0
                if len(to_fares) == 0:
                    fare = 0.0
                elif all(isinstance(item, float) for item in to_fares): 
                    # caculate the average here becasue of the edits in matching_xfer_fares function
                    fare = round(sum(to_fares)/len(to_fares),2)
                else:
                    fare = to_fares[0]
                xfer_fares[fs_id] = fare
            faresystem_groups.append((group, xfer_fares))
            for fs_id in group:
                xfer_fares_table.append(
                    [fs_id] + list(faresystems[fs_id]["xfer_fares"].values())
                )
            i += 1
            self._log.append(
                {
                    "type": "text2",
                    "content": "Level %s faresystems: %s modes: %s"
                    % (
                        i,
                        ", ".join([str(x) for x in group]),
                        ", ".join([str(m) for m in modes]),
                    ),
                }
            )

        self._log.append(
            {
                "type": "header",
                "content": "Transfer fares list by faresystem, sorted by group",
            }
        )
        self._log.append({"content": xfer_fares_table, "type": "table"})

        return faresystem_groups

    def generate_transfer_fares(self, faresystems, faresystem_groups, network):
        self.create_attribute("MODE", "#orig_mode", self.scenario, network, "STRING")
        self.create_attribute(
            "TRANSIT_LINE", "#src_mode", self.scenario, network, "STRING"
        )
        self.create_attribute(
            "TRANSIT_LINE", "#src_veh", self.scenario, network, "STRING"
        )

        transit_modes = set([m for m in network.modes() if m.type == "TRANSIT"])
        #remove PNR dummy route from transit modes
        transit_modes -= set([m for m in network.modes() if m.description == "pnrdummy"])
        mode_desc = {m.id: m.description for m in transit_modes}
        get_mode_id = network.available_mode_identifier
        get_vehicle_id = network.available_transit_vehicle_identifier

        meta_mode = network.create_mode("TRANSIT", get_mode_id())
        meta_mode.description = "Meta mode"
        for link in network.links():
            if link.modes.intersection(transit_modes):
                link.modes |= set([meta_mode])
        lines = _defaultdict(lambda: [])
        for line in network.transit_lines():
            if line.mode.id != "p": #remove PNR dummy mode
                lines[line.vehicle.id].append(line)
            line["#src_mode"] = line.mode.id
            line["#src_veh"] = line.vehicle.id
        for vehicle in network.transit_vehicles():
            if vehicle.mode.id != "p": #remove PNR dummy mode
                temp_veh = network.create_transit_vehicle(get_vehicle_id(), vehicle.mode.id)
                veh_id = vehicle.id
                attributes = {a: vehicle[a] for a in network.attributes("TRANSIT_VEHICLE")}
                for line in lines[veh_id]:
                    line.vehicle = temp_veh
                network.delete_transit_vehicle(vehicle)
                new_veh = network.create_transit_vehicle(veh_id, meta_mode.id)
                for a, v in attributes.items():
                    new_veh[a] = v
                for line in lines[veh_id]:
                    line.vehicle = new_veh
                network.delete_transit_vehicle(temp_veh)
        for link in network.links():
            link.modes -= transit_modes
        for mode in transit_modes:
            network.delete_mode(mode)

        # transition rules will be the same for every journey level
        transition_rules = []
        journey_levels = [
            # {
            #     "description": "base",
            #     "destinations_reachable": True,
            #     "transition_rules": transition_rules,
            #     "waiting_time": None,
            #     "boarding_time": None,
            #     "boarding_cost": None,
            # }
        ]
        mode_map = _defaultdict(lambda: [])
        level = 1
        for fs_ids, xfer_fares in faresystem_groups:
            boarding_cost_id = "@from_level_%s" % level
            self.create_attribute(
                "TRANSIT_SEGMENT", boarding_cost_id, self.scenario, network
            )
            journey_levels.append(
                {
                    "description": "Level_%s fs: %s"
                    % (level, ",".join([str(x) for x in fs_ids])),
                    "destinations_reachable": True,
                    "transition_rules": transition_rules,
                    "waiting_time": None,
                    "boarding_time": None,
                    "boarding_cost": {
                        "global": None,
                        "at_nodes": None,
                        "on_lines": None,
                        "on_segments": {
                            "penalty": boarding_cost_id,
                            "perception_factor": 1,
                        },
                    },
                }
            )

            level_modes = {}
            level_vehicles = {}
            for fs_id in fs_ids:
                fs_data = faresystems[fs_id]
                for line in fs_data["LINES"]:
                    level_mode = level_modes.get(line["#src_mode"])
                    if level_mode is None:
                        level_mode = network.create_mode("TRANSIT", get_mode_id())
                        level_mode.description = mode_desc[line["#src_mode"]]
                        level_mode["#orig_mode"] = line["#src_mode"]
                        transition_rules.append(
                            {"mode": level_mode.id, "next_journey_level": level}
                        )
                        level_modes[line["#src_mode"]] = level_mode
                        mode_map[line["#src_mode"]].append(level_mode.id)
                    for segment in line.segments():
                        segment.link.modes |= set([level_mode])
                    new_vehicle = level_vehicles.get(line.vehicle.id)
                    if new_vehicle is None:
                        new_vehicle = network.create_transit_vehicle(
                            get_vehicle_id(), level_mode
                        )
                        for a in network.attributes("TRANSIT_VEHICLE"):
                            new_vehicle[a] = line.vehicle[a]
                        level_vehicles[line.vehicle.id] = new_vehicle
                    line.vehicle = new_vehicle

            # set boarding cost on all lines
            # xferfares is a list of transfer fares, as a number or a string "BOARD+" + a number
            for line in network.transit_lines():
                to_faresystem = int(line["#faresystem"])
                try:
                    xferboard_cost = xfer_fares[to_faresystem]
                except KeyError:
                    continue  # line does not have a valid faresystem ID
                if xferboard_cost == "TOO_FAR":
                    pass  # use zero cost as transfer from this fs to line is impossible
                elif isinstance(xferboard_cost, str) and xferboard_cost.startswith(
                    "BOARD+"
                ):
                    xferboard_cost = float(xferboard_cost[6:])
                    for segment in line.segments():
                        if segment.allow_boardings:
                            segment[boarding_cost_id] = max(
                                xferboard_cost + segment["@board_cost"], 0
                            )
                else:
                    for segment in line.segments():
                        if segment.allow_boardings:
                            segment[boarding_cost_id] = max(xferboard_cost, 0)
            level += 1

        # for vehicle in network.transit_vehicles():
        #     if vehicle.mode == meta_mode:
        #         network.delete_transit_vehicle(vehicle)
        # for link in network.links():
        #     link.modes -= set([meta_mode])
        # network.delete_mode(meta_mode)
        self._log.append(
            {
                "type": "header",
                "content": "Mapping from original modes to modes for transition table",
            }
        )
        for orig_mode, new_modes in mode_map.items():
            self._log.append(
                {
                    "type": "text2",
                    "content": "%s : %s" % (orig_mode, ", ".join(new_modes)),
                }
            )
        return journey_levels, mode_map

    def save_journey_levels(self, name, journey_levels):
        spec_dir = os.path.join(
            os.path.dirname(
                self.get_abs_path(self.controller.config.emme.project_path)
            ),
            "Specifications",
        )
        path = os.path.join(spec_dir, "%s_%s_journey_levels.ems" % (self.period, name))
        with open(path, "w") as jl_spec_file:
            spec = {
                "type": "EXTENDED_TRANSIT_ASSIGNMENT",
                "journey_levels": journey_levels,
            }
            _json.dump(spec, jl_spec_file, indent=4)

    def filter_journey_levels_by_mode(self, modes, journey_levels):
        # remove rules for unused modes from provided journey_levels
        # (restrict to provided modes)
        journey_levels = _copy(journey_levels)
        for level in journey_levels:
            rules = level["transition_rules"]
            rules = [_copy(r) for r in rules if r["mode"] in modes]
            level["transition_rules"] = rules
        # count level transition rules references to find unused levels
        num_levels = len(journey_levels)
        level_count = [0] * num_levels

        def follow_rule(next_level):
            level_count[next_level] += 1
            if level_count[next_level] > 1:
                return
            for rule in journey_levels[next_level]["transition_rules"]:
                follow_rule(rule["next_journey_level"])

        follow_rule(0)
        # remove unreachable levels
        # and find new index for transition rules for remaining levels
        level_map = {i: i for i in range(num_levels)}
        for level_id, count in reversed(list(enumerate(level_count))):
            if count == 0:
                for index in range(level_id, num_levels):
                    level_map[index] -= 1
                del journey_levels[level_id]
        # re-index remaining journey_levels
        for level in journey_levels:
            for rule in level["transition_rules"]:
                next_level = rule["next_journey_level"]
                rule["next_journey_level"] = level_map[next_level]
        return journey_levels

    def log_report(self):
        # manager = self.controller.emme_manager
        # emme_project = manager.project
        # manager.modeller(emme_project)
        # PageBuilder = _m.PageBuilder
        report = PageBuilder(title="Fare calculation report")
        try:
            for item in self._log:
                if item["type"] == "header":
                    report.add_html(
                        "<h3 style='margin-left:10px'>%s</h3>" % item["content"]
                    )
                elif item["type"] == "text":
                    report.add_html(
                        "<div style='margin-left:20px'>%s</div>" % item["content"]
                    )
                elif item["type"] == "text2":
                    report.add_html(
                        "<div style='margin-left:30px'>%s</div>" % item["content"]
                    )
                elif item["type"] == "text3":
                    report.add_html(
                        "<div style='margin-left:40px'>%s</div>" % item["content"]
                    )
                elif item["type"] == "table":
                    table_msg = []
                    if "header" in item:
                        table_msg.append("<tr>")
                        for label in item["header"]:
                            table_msg.append("<th>%s</th>" % label)
                        table_msg.append("</tr>")
                    for row in item["content"]:
                        table_msg.append("<tr>")
                        for cell in row:
                            table_msg.append("<td>%s</td>" % cell)
                        table_msg.append("</tr>")
                    title = "<h3>%s</h3>" % item["title"] if "title" in item else ""
                    report.add_html(
                        """
                        <div style='margin-left:20px'>
                            %s
                            <table>%s</table>
                        </div>
                        <br>
                        """
                        % (title, "".join(table_msg))
                    )

        except Exception as error:
            # no raise during report to avoid masking real error
            report.add_html("Error generating report")
            report.add_html(str(error))
            report.add_html(_traceback.format_exc())

        self.controller.emme_manager.logbook_write(
            "Apply fares report %s" % self.period, report.render()
        )

    def log_text_report(self):
        bank_dir = os.path.dirname(
            self.get_abs_path(self.controller.config.emme.transit_database_path)
        )
        timestamp = _time.strftime("%Y%m%d-%H%M%S")
        path = os.path.join(
            bank_dir, "apply_fares_report_%s_%s.txt" % (self.period, timestamp)
        )
        with open(path, "w") as report:
            try:
                for item in self._log:
                    if item["type"] == "header":
                        report.write("\n%s\n" % item["content"])
                        report.write("-" * len(item["content"]) + "\n\n")
                    elif item["type"] == "text":
                        report.write("    %s\n" % item["content"])
                    elif item["type"] == "text2":
                        report.write("        %s\n" % item["content"])
                    elif item["type"] == "text3":
                        report.write("            %s\n" % item["content"])
                    elif item["type"] == "table":
                        table_msg = []
                        cell_length = [0] * len(item["content"][0])
                        if "header" in item:
                            for i, label in enumerate(item["header"]):
                                cell_length[i] = max(cell_length[i], len(str(label)))
                        for row in item["content"]:
                            for i, cell in enumerate(row):
                                cell_length[i] = max(cell_length[i], len(str(cell)))
                        if "header" in item:
                            row_text = []
                            for label, length in zip(item["header"], cell_length):
                                row_text.append("%-*s" % (length, label))
                            table_msg.append(" ".join(row_text))
                        for row in item["content"]:
                            row_text = []
                            for cell, length in zip(row, cell_length):
                                row_text.append("%-*s" % (length, cell))
                            table_msg.append(" ".join(row_text))
                        if "title" in item:
                            report.write("%s\n" % item["title"])
                            report.write("-" * len(item["title"]) + "\n")
                        table_msg.extend(["", ""])
                        report.write("\n".join(table_msg))
            except Exception as error:
                # no raise during report to avoid masking real error
                report.write("Error generating report\n")
                report.write(str(error) + "\n")
                report.write(_traceback.format_exc())<|MERGE_RESOLUTION|>--- conflicted
+++ resolved
@@ -392,32 +392,26 @@
         _highway_net = _highway_scenario.get_partial_network(
             ["LINK"], include_attributes=False
         )
-<<<<<<< HEAD
-        travel_time_attributes = {"LINK": ["#link_id", "auto_time", "@lanes"]}
-=======
+
         highway_attributes = {"LINK": ["#link_id", 
                                         "auto_time",
+                                        "@lanes",
                                         "@area_type",
                                         "@valuetoll_dam"]}
->>>>>>> 28e4ba96
+                                        
         self.emme_manager.copy_attribute_values(
             _highway_scenario, _highway_net, highway_attributes
         )
         # TODO can we just get the link attributes as a DataFrame and merge them?
-<<<<<<< HEAD
         # if the link does not have meaningful travel time in highway assigned network
         # such as bus only link, managed lanes, etc.
         # assume default bus speed of 30 mph
         auto_link_time_dict = {
             auto_link["#link_id"] : ( auto_link.auto_time
             if auto_link["@lanes"] > 0 else 60*auto_link["length"]/30 )
-=======
-        auto_link_dict = {
-            auto_link["#link_id"]: auto_link
->>>>>>> 28e4ba96
             for auto_link in _highway_net.links()
         }
-        return auto_link_dict
+        return auto_link_time_dict
 
     def prepare_connectors(self, network, period):
         for node in network.centroids():
