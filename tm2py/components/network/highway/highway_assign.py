--- conflicted
+++ resolved
@@ -106,11 +106,7 @@
     def run(self):
         """Run highway assignment."""
         demand = PrepareHighwayDemand(self.controller)
-<<<<<<< HEAD
         if self.controller.iteration >= 1:
-=======
-        if self.controller.iteration > 0:
->>>>>>> 844573b2
             demand.run()
         for time in self.time_period_names():
             scenario = self.get_emme_scenario(
