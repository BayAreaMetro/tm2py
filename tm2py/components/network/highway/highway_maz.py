"""Assigns and skims MAZ-to-MAZ demand along shortest generalized cost path.

MAZ to MAZ demand is read in from separate OMX matrices as defined under
the config table highway.maz_to_maz.demand_county_groups,

The demand is expected to be short distance (e.g. <0.5 miles), or within the
same TAZ. The demand is grouped into bins of origin -> all destinations, by
distance (straight-line) to furthest destination. This limits the size of the
shortest path calculated to the minimum required.
The bin edges have been predefined after testing as (in miles):
    [0.0, 0.9, 1.2, 1.8, 2.5, 5.0, 10.0, max_dist]

Input:
Emme network with:
    Link attributes:
        - time attribute, either timau (resulting VDF congested time)
          or @free_flow_time
    Node attributes: @maz_id, x, y, and #node_county
Demand matrices under highway.maz_to_maz.demand_file,
and can have a placeholder
    auto_{period}_MAZ_AUTO_{number}_{period}.omx

Output:
The resulting MAZ-MAZ flows are saved in link @maz_flow which is
used as background traffic in the equilibrium Highway assignment.
"""

from __future__ import annotations

import array as _array
import os
from collections import defaultdict as _defaultdict
from contextlib import contextmanager as _context
from math import sqrt as _sqrt
from typing import TYPE_CHECKING, BinaryIO, Dict, List, Union

import numpy as np
import pandas as pd

from tm2py.components.component import Component
from tm2py.emme.manager import EmmeNode
from tm2py.emme.matrix import OMXManager
from tm2py.emme.network import NetworkCalculator
from tm2py.logger import LogStartEnd

# from tables import NoSuchNodeError


if TYPE_CHECKING:
    from tm2py.controller import RunController

_default_bin_edges = [0.0, 0.9, 1.2, 1.8, 2.5, 5.0, 10.0]
# Using text file format for now, can upgrade to binary format (faster) once
# compatibility with new networks is verified
_USE_BINARY = False
NumpyArray = np.array


class AssignMAZSPDemand(Component):
    """MAZ-to-MAZ shortest-path highway assignment.

    Calculates shortest path between MAZs with demand in the Emme network
    and assigns flow.
    """

    # skip Too many instance attributes recommendation, it is OK as is
    # pylint: disable=R0902

    def __init__(self, controller: RunController):
        """MAZ-to-MAZ shortest-path highway assignment.

        Args:
            controller: parent Controller object
        """

        super().__init__(controller)
        self.config = self.controller.config.highway.maz_to_maz
        self._debug = False

        # bins: performance parameter: crow-fly distance bins
        #       to limit shortest path calculation by origin to furthest destination
        #       semi-exposed for performance testing
        self._bin_edges = _default_bin_edges

        # Lazily-loaded Emme Properties
        self._emmebank = None
        self._eb_dir = None

        # Internal attributes to track data through the sequence of steps
        self._scenario = None
        self._mazs = None
        self._demand = _defaultdict(lambda: [])
        self._max_dist = 0
        self._network = None
        self._root_index = None
        self._leaf_index = None

    @property
    def emmebank(self):
        if self._emmebank is None:
            self._emmebank = self.controller.emme_manager.emmebank(
                self.get_abs_path(self.controller.config.emme.highway_database_path)
            )
        return self._emmebank

    @property
    def eb_dir(self):
        if self._eb_dir is None:
            self._eb_dir = os.path.dirname(self.emmebank.path)
        return self._eb_dir

    def validate_inputs(self):
        """Validate inputs files are correct, raise if an error is found."""
        # TODO
        pass

    @LogStartEnd()
    def run(self):
        """Run MAZ-to-MAZ shortest path assignment."""

        county_groups = {}
        for group in self.config.demand_county_groups:
            county_groups[group.number] = group.counties
        for time in self.time_period_names:
            self._scenario = self.emmebank.scenario(time)
            with self._setup(time):
                self._prepare_network()
                for i, names in county_groups.items():
                    maz_ids = self._get_county_mazs(names)
                    if len(maz_ids) == 0:
                        self.logger.log(
                            f"warning: no mazs for counties {', '.join(names)}"
                        )
                        continue
                    self._process_demand(time, i, maz_ids)
                demand_bins = self._group_demand()
                for i, demand_group in enumerate(demand_bins):
                    self._find_roots_and_leaves(demand_group["demand"])
                    self._set_link_cost_maz()
                    self._run_shortest_path(time, i, demand_group["dist"])
                    self._assign_flow(time, i, demand_group["demand"])

    @_context
    def _setup(self, time: str):
        """Context setup / teardown, initializes internal attributes.

        Args:
            time: name of the time period
        """
        self._mazs = None
        self._demand = _defaultdict(lambda: [])
        self._max_dist = 0
        self._network = None
        self._root_index = None
        self._leaf_index = None
        attributes = [
            ("LINK", "@link_cost", "total cost MAZ-MAZ"),
            ("LINK", "@link_cost_maz", "cost MAZ-MAZ, unused MAZs blocked"),
            ("NODE", "@maz_root", "Flag for MAZs which are roots"),
            ("NODE", "@maz_leaf", "Flag for MAZs which are leaves"),
        ]
        for domain, name, desc in attributes:
            self.logger.log(f"Create temp {domain} attr: {name}, {desc}", level="TRACE")
        with self.controller.emme_manager.temp_attributes_and_restore(
            self._scenario, attributes
        ):
            try:
                with self.logger.log_start_end(
                    f"MAZ assign for period {time} scenario {self._scenario}"
                ):
                    yield
            finally:
                if not self._debug:
                    self._mazs = None
                    self._demand = None
                    self._network = None
                    self._root_index = None
                    self._leaf_index = None
                    # delete sp path files
                    for bin_no in range(len(self._bin_edges)):
                        file_path = os.path.join(
                            self._eb_dir, f"sp_{time}_{bin_no}.ebp"
                        )
                        if os.path.exists(file_path):
                            os.remove(file_path)

    def _prepare_network(self):
        """Calculate link cost (travel time + bridge tolls + operating cost) and load network.

        Reads Emme network from disk for later node lookups. Optimized to only load
        attribute values of interest, additional attributes must be added in
        order to be read from disk.
        """
        if self._scenario.has_traffic_results:
            time_attr = "(@free_flow_time.max.timau)"
        else:
            time_attr = "@free_flow_time"
        self.logger.log(f"Calculating link costs using time {time_attr}", level="DEBUG")
        vot = self.config.highway.maz_to_maz.value_of_time
        op_cost = self.config.highway.maz_to_maz.operating_cost_per_mile
        net_calc = NetworkCalculator(self._scenario)
        report = net_calc(
            "@link_cost", f"{time_attr} + 0.6 / {vot} * (length * {op_cost})"
        )
        self.logger.log("Link cost calculation report", level="TRACE")
        self.logger.log_dict(report, level="TRACE")
        self._network = self.controller.emme_manager.get_network(
            self._scenario, {"NODE": ["@maz_id", "x", "y", "#node_county"], "LINK": []}
        )
        self._network.create_attribute("LINK", "temp_flow")

    def _get_county_mazs(self, counties: List[str]) -> List[EmmeNode]:
        """Get all MAZ nodes which are located in one of these counties.

        Used the node attribute #node_county to identify the node location.
        Name must be an exact match. Catches a mapping of the county names
        to nodes so nodes are processed only once.

        Args:
            counties: list of county names

        Returns:
            List of MAZ nodes (Emme Node) which are in these counties.
        """
        self.logger.log(
            f"Processing county MAZs for {', '.join(counties)}", level="DETAIL"
        )
        network = self._network
        # NOTE: every maz must have a valid #node_county
        if self._mazs is None:
            self._mazs = _defaultdict(lambda: [])
            for node in network.nodes():
                if node["@maz_id"]:
                    self._mazs[node["#node_county"]].append(node)
        mazs = []
        for county in counties:
            mazs.extend(self._mazs[county])
        self.logger.log(f"Num MAZs {len(mazs)}", level="DEBUG")
        return sorted(mazs, key=lambda n: n["@maz_id"])

    def _process_demand(self, time: str, index: int, maz_ids: List[EmmeNode]):
        """Loads the demand from file and groups by origin node.

        Sets the demand to self._demand for later processing, grouping the demand in
        a dictionary by origin node (Emme Node object) to list of dictionaries
        {"orig": orig_node, "dest": dest_node, "dem": demand, "dist": dist}

        Args:
            time: time period name
            index: group index of the demand file, used to find the file by name
            maz_ids: indexed list of MAZ ID nodes for the county group
                (active counties for this demand file)
        """
        self.logger.log(
            f"Process demand for time period {time} index {index}", level="DETAIL"
        )
        data = self._read_demand_array(time, index)
        origins, destinations = data.nonzero()
        self.logger.log(
            f"non-zero origins {len(origins)} destinations {len(destinations)}",
            level="DEBUG",
        )
        total_demand = 0
        for orig, dest in zip(origins, destinations):
            # skip intra-maz demand
            if orig == dest:
                continue
            orig_node = maz_ids[orig]
            dest_node = maz_ids[dest]
            dist = _sqrt(
                (dest_node.x - orig_node.x) ** 2 + (dest_node.y - orig_node.y) ** 2
            )
            if dist > self._max_dist:
                self._max_dist = dist
            demand = data[orig][dest]
            total_demand += demand
            self._demand[orig_node].append(
                {
                    "orig": orig_node,
                    "dest": dest_node,
                    "dem": demand,
                    "dist": dist,
                }
            )
        self.logger.log(f"Max distance found {self._max_dist}", level="DEBUG")
        self.logger.log(f"Total inter-zonal demand {total_demand}", level="DEBUG")

    def _read_demand_array(self, time: str, index: int) -> NumpyArray:
        """Load the demand from file with the specified time and index name.

        Args:
            time: time period name
            index: group index of the demand file, used to find the file by name
        """
        file_path_tmplt = self.get_abs_path(self.config.demand_file)
        omx_file_path = self.get_abs_path(
            file_path_tmplt.format(period=time, number=index)
        )
        self.logger.log(f"Reading demand from {omx_file_path}", level="DEBUG")
        with OMXManager(omx_file_path, "r") as omx_file:
            demand_array = omx_file.read("M0")
        return demand_array

    def _group_demand(
        self,
    ) -> List[Dict[str, Union[float, List[Dict[str, Union[float, EmmeNode]]]]]]:
        """Process the demand loaded from files \
            and create groups based on the origin to the furthest destination with demand.

        Returns:
            List of dictionaries, containing the demand in the format
                {"orig": EmmeNode, "dest": EmmeNode, "dem": float (demand value)}

        """
        self.logger.log("Grouping demand in distance buckets", level="DETAIL")
        # group demand from same origin into distance bins by furthest
        # distance destination to limit shortest path search radius
        bin_edges = self._bin_edges[:]
        if bin_edges[-1] < self._max_dist / 5280.0:
            bin_edges.append(self._max_dist / 5280.0)

        demand_groups = [
            {"dist": edge, "demand": []} for i, edge in enumerate(bin_edges[1:])
        ]
        for data in self._demand.values():
            max_dist = max(entry["dist"] for entry in data) / 5280.0
            for group in demand_groups:
                if max_dist < group["dist"]:
                    group["demand"].extend(data)
                    break
        for group in demand_groups:
            self.logger.log(
                f"bin dist {group['dist']}, size {len(group['demand'])}", level="DEBUG"
            )
        # Filter out groups without any demand
        demand_groups = [group for group in demand_groups if group["demand"]]
        return demand_groups

    def _find_roots_and_leaves(self, demand: List[Dict[str, Union[float, EmmeNode]]]):
        """Label available MAZ root nodes and leaf nodes for the path calculation.

        The MAZ nodes which are found as origins in the demand are "activated"
        by setting @maz_root to non-zero, and similarly the leaves have @maz_leaf
        set to non-zero.

        Args:
            demand: list of dictionaries, containing the demand in the format
                {"orig": EmmeNode, "dest": EmmeNode, "dem": float (demand value)}
        """
        network = self._network
        attrs_to_init = [("NODE", ["@maz_root", "@maz_leaf"]), ("LINK", ["maz_cost"])]
        for domain, attrs in attrs_to_init:
            for name in attrs:
                if name in network.attributes(domain):
                    network.delete_attribute(domain, name)
                network.create_attribute(domain, name)
        root_maz_ids = {}
        leaf_maz_ids = {}
        for data in demand:
            o_node, d_node = data["orig"], data["dest"]
            root_maz_ids[o_node.number] = o_node["@maz_root"] = o_node["@maz_id"]
            leaf_maz_ids[d_node.number] = d_node["@maz_leaf"] = d_node["@maz_id"]
        self._root_index = {p: i for i, p in enumerate(sorted(root_maz_ids.keys()))}
        self._leaf_index = {q: i for i, q in enumerate(sorted(leaf_maz_ids.keys()))}
        self.controller.emme_manager.copy_attribute_values(
            self._network, self._scenario, {"NODE": ["@maz_root", "@maz_leaf"]}
        )

    def _set_link_cost_maz(self):
        """Set link cost used in the shortest path forbidden using unavailable connectors.

        Copy the pre-calculated cost @link_cost to @link_cost_maz,
        setting value to 1e20 on connectors to unused zone leaves / from
        unused roots.
        """
        # forbid egress from MAZ nodes which are not demand roots /
        #        access to MAZ nodes which are not demand leafs
        net_calc = NetworkCalculator(self._scenario)
        net_calc.add_calc("@link_cost_maz", "@link_cost")
        net_calc.add_calc("@link_cost_maz", "1e20", "@maz_root=0 and !@maz_id=0")
        net_calc.add_calc("@link_cost_maz", "1e20", "@maz_leafj=0 and !@maz_idj=0")
        net_calc.run()

    @LogStartEnd(level="DETAIL")
    def _run_shortest_path(self, time: str, bin_no: int, max_radius: float):
        """Run the shortest path tool to generate paths between the marked nodes.

        Args:
            time: time period name
            bin_no: bin number (id) for this demand segment
            max_radius: max unit coordinate distance to limit search tree
        """
        shortest_paths_tool = self.controller.emme_manager.tool(
            "inro.emme.network_calculation.shortest_path"
        )
        max_radius = max_radius * 5280 + 100  # add some buffer for rounding error
        ext = "ebp" if _USE_BINARY else "txt"
        file_name = f"sp_{time}_{bin_no}.{ext}"

        spec = {
            "type": "SHORTEST_PATH",
            "modes": [self.config.mode_code],
            "root_nodes": "@maz_root",
            "leaf_nodes": "@maz_leaf",
            "link_cost": "@link_cost_maz",
            "path_constraints": {
                "max_radius": max_radius,
                "uturn_allowed": False,
                "through_leaves": False,
                "through_centroids": False,
                "exclude_forbidden_turns": False,
            },
            "results": {
                "skim_output": {
                    "file": "",
                    "format": "TEXT",
                    "return_numpy": False,
                    "analyses": [],
                },
                "path_output": {
                    "format": "BINARY" if _USE_BINARY else "TEXT",
                    "file": os.path.join(self._eb_dir, file_name),
                },
            },
            "performance_settings": {
                "number_of_processors": self.controller.num_processors,
                "direction": "FORWARD",
                "method": "STANDARD",
            },
        }
        shortest_paths_tool(spec, self._scenario)

    def _assign_flow(
        self, time: str, bin_no: int, demand: List[Dict[str, Union[float, EmmeNode]]]
    ):
        """Assign the demand along the paths generated from the shortest path tool.

        Args:
            time: time period name
            bin_no: bin number (id) for this demand segment
            demand: list of dictionaries, containing the demand in the format
                {"orig": EmmeNode, "dest": EmmeNode, "dem": float (demand value)}
        """
        if _USE_BINARY:
            self._assign_flow_binary(time, bin_no, demand)
        else:
            self._assign_flow_text(time, bin_no, demand)

    def _assign_flow_text(
        self, time: str, bin_no: int, demand: List[Dict[str, Union[float, EmmeNode]]]
    ):
        """Assign the demand along the paths generated from the shortest path tool.

        The paths are read from a text format file, see Emme help for details.
        Demand is summed in self._network (in memory) using temp_flow attribute
        and written to scenario (Emmebank / disk) @maz_flow.

        Args:
            time: time period name
            bin_no: bin number (id) for this demand segment
            demand: list of dictionaries, containin the demand in the format
                {"orig": EmmeNode, "dest": EmmeNode, "dem": float (demand value)}
        """
        paths = self._load_text_format_paths(time, bin_no)
        not_assigned, assigned = 0, 0
        for data in demand:
            orig, dest, dem = data["orig"].number, data["dest"].number, data["dem"]
            path = paths.get(orig, {}).get(dest)
            if path is None:
                not_assigned += dem
                continue
            i_node = orig
            for j_node in path:
                link = self._network.link(i_node, j_node)
                link["temp_flow"] += dem
                i_node = j_node
            assigned += dem
        self.logger.log(f"ASSIGN bin {bin_no}: total: {len(demand)}", level="DEBUG")
        self.logger.log(
            f"assigned: {assigned}, not assigned: {not_assigned}", level="DEBUG"
        )

    def _load_text_format_paths(
        self, time: str, bin_no: int
    ) -> Dict[int, Dict[int, List[int]]]:
        """Load all paths from text file and return as nested dictionary.

        Args:
            time: time period name
            bin_no: bin number (id) for this demand segment

        Returns:
            All paths as a nested dictionary, path = paths[origin][destination],
            using the node IDs as integers.
        """
        paths = _defaultdict(lambda: {})
        with open(
            os.path.join(self._eb_dir, f"sp_{time}_{bin_no}.txt"),
            "r",
            encoding="utf8",
        ) as paths_file:
            for line in paths_file:
                nodes = [int(x) for x in line.split()]
                paths[nodes[0]][nodes[-1]] = nodes[1:]
        return paths

    def _assign_flow_binary(
        self, time: str, bin_no: int, demand: List[Dict[str, Union[float, EmmeNode]]]
    ):
        """Assign the demand along the paths generated from the shortest path tool.

        The paths are read from a binary format file, see Emme help for details.
        Demand is summed in self._network (in memory) using temp_flow attribute
        and written to scenario (Emmebank / disk) @maz_flow.

        Args:
            time: time period name
            bin_no: bin number (id) for this demand segment
            demand: list of dictionaries, containin the demand in the format
                {"orig": EmmeNode, "dest": EmmeNode, "dem": float (demand value)}
        """
        file_name = f"sp_{time}_{bin_no}.ebp"
        with open(os.path.join(self._eb_dir, file_name), "rb") as paths_file:
            # read set of path pointers by Orig-Dest sequence from file
            offset, leaves_nb, path_indicies = self._get_path_indices(paths_file)
            assigned = 0
            not_assigned = 0
            bytes_read = offset * 8
            # for all orig-dest pairs with demand, load path from file
            for data in demand:
                # get file position based on orig-dest index
                start, end = self._get_path_location(
                    data["orig"].number, data["dest"].number, leaves_nb, path_indicies
                )
                # no path found, disconnected zone
                if start == end:
                    not_assigned += data["dem"]
                    continue
                paths_file.seek(start * 4 + offset * 8)
                self._assign_path_flow(paths_file, start, end, data["dem"])
                assigned += data["dem"]
                bytes_read += (end - start) * 4
        self.controller.emme_manager.copy_attribute_values(
            self._network,
            self._scenario,
            {"LINK": ["temp_flow"]},
            {"LINK": ["@maz_flow"]},
        )
        self.logger.log(
            f"ASSIGN bin {bin_no}, total {len(demand)}, assign "
            f"{assigned}, not assign {not_assigned}, bytes {bytes_read}",
            level="DEBUG",
        )

    @staticmethod
    def _get_path_indices(paths_file: BinaryIO) -> [int, int, _array.array]:
        """Get the path header indices.

        See the Emme Shortest path tool doc for additional details on reading
        this file.

        Args:
            paths_file: binary file access to the generated paths file

        Returns:
            2 ints + array of ints: offset, leafs_nb, path_indicies
            offset: starting index to read the paths
            leafs_nb: number of leafs in the shortest path file
            path_indicies: array of the start index for each root, leaf path in paths_file.
        """
        # read first 4 integers from file (Q=64-bit unsigned integers)
        header = _array.array("Q")
        header.fromfile(paths_file, 4)
        roots_nb, leaves_nb = header[2:4]
        # Load sequence of path indices (positions by orig-dest index),
        # pointing to list of path node IDs in file
        path_indicies = _array.array("Q")
        path_indicies.fromfile(paths_file, roots_nb * leaves_nb + 1)
        offset = roots_nb * leaves_nb + 1 + 4
        return offset, leaves_nb, path_indicies

    def _get_path_location(
        self,
        orig: EmmeNode,
        dest: EmmeNode,
        leaves_nb: int,
        path_indicies: _array.array,
    ) -> [int, int]:
        """Get the location in the paths_file to read.

        Args:
            orig: Emme Node object, origin MAZ to query the path
            dest: Emme Node object, destination MAZ to query the path
            leaves_nb: number of leaves
            path_indicies: array of the start index for each root, leaf path in paths_file.

        Returns:
            Two integers, start, end
            start: starting index to read Node ID bytes from paths_file
            end: ending index to read bytes from paths_file
        """
        p_index = self._root_index[orig]
        q_index = self._leaf_index[dest]
        index = p_index * leaves_nb + q_index
        start = path_indicies[index]
        end = path_indicies[index + 1]
        return start, end

    def _assign_path_flow(
        self, paths_file: BinaryIO, start: int, end: int, demand: float
    ):
        """Add demand to link temp_flow for the path.

        Args:
            paths_file: binary file access to read path from
            start: starting index to read Node ID bytes from paths_file
            end: ending index to read bytes from paths_file
            demand: flow demand to add on link
        """
        # load sequence of Node IDs which define the path (L=32-bit unsigned integers)
        path = _array.array("L")
        path.fromfile(paths_file, end - start)
        # process path to sequence of links and add flow
        path_iter = iter(path)
        i_node = next(path_iter)
        for j_node in path_iter:
            link = self._network.link(i_node, j_node)
            link["temp_flow"] += demand
            i_node = j_node


class SkimMAZCosts(Component):
    """MAZ-to-MAZ shortest-path skim of time, distance and toll."""

    def __init__(self, controller: RunController):
        """MAZ-to-MAZ shortest-path skim of time, distance and toll.

        Args:
            controller: parent RunController object
        """
        super().__init__(controller)
        self.config = self.controller.config.highway.maz_to_maz
        self.ref_period_name = self.config.skim_period
        # TODO add config requirement that most be a valid time period
        self._scenario = None
        self._network = None

<<<<<<< HEAD
        @property
        def scenario(self):
            if self._scenario is None:
                self._scenario = self.highway_emmebank.scenario(self.ref_period)
            return self._scenario
=======
    @property
    def scenario(self):
        if self._scenario is None:
            self._scenario = self.get_emme_scenario(
                self.controller.config.emme.highway_database_path, self.ref_period_name
            )
        return self._scenario
>>>>>>> 7a563f0c

    def validate_inputs(self):
        """Validate inputs files are correct, raise if an error is found."""
        # TODO
        pass

    @LogStartEnd()
    def run(self):
        """Run shortest path skims for all available MAZ-to-MAZ O-D pairs.

        Runs a shortest path builder for each county, using a maz_skim_cost
        to limit the search. The valid gen cost (time + cost), distance and toll (drive alone)
        are written to CSV at the output_skim_file path:
        FROM_ZONE, TO_ZONE, COST, DISTANCE, BRIDGETOLL

        The following config inputs are used directly in this component. Note also
        that the network mode_code is prepared in the highway_network component
        using the excluded_links.

        config.highway.maz_to_maz:
            skim_period: name of the period used for the skim, must match one the
                defined config.time_periods
            demand_county_groups: used for the list of counties, creates a list out
                of all listed counties under [].counties
            output_skim_file: relative path to save the skims
            value_of_time: value of time used to convert tolls and auto operating cost
            operating_cost_per_mile: auto operating cost
            max_skim_cost: max cost value used to limit the shortest path search
            mode_code:
        """

        # prepare output file and write header
        output = self.get_abs_path(self.config.output_skim_file)
        os.makedirs(os.path.dirname(output), exist_ok=True)
        with open(output, "w", encoding="utf8") as output_file:
            output_file.write("FROM_ZONE, TO_ZONE, COST, DISTANCE, BRIDGETOLL\n")
        counties = []
        for group in self.config.demand_county_groups:
            counties.extend(group.counties)
        with self._setup():
            self._prepare_network()
            for county in counties:
                num_roots = self._mark_roots(county)
                if num_roots == 0:
                    continue
                sp_values = self._run_shortest_path()
                self._export_results(sp_values)

    @_context
    def _setup(self):
        """Creates the temp attributes used in the component."""
        attributes = [
            ("LINK", "@link_cost", "total cost MAZ-MAZ"),
            ("NODE", "@maz_root", "selected roots (origins)"),
        ]
        with self.controller.emme_manager.temp_attributes_and_restore(
            self.scenario, attributes
        ):
            try:
                yield
            finally:
                self._network = None  # clear network obj ref to free memory

    @LogStartEnd(level="DEBUG")
    def _prepare_network(self):
        """Calculates the link cost in @link_cost and loads the network to self._network."""
        net_calc = NetworkCalculator(self._scenario)
        if self._scenario.has_traffic_results:
            time_attr = "(@free_flow_time.max.timau)"
        else:
            time_attr = "@free_flow_time"
        self.logger.log(f"Time attribute {time_attr}", level="DEBUG")
        vot = self.config.value_of_time
        op_cost = self.config.operating_cost_per_mile
        net_calc("@link_cost", f"{time_attr} + 0.6 / {vot} * (length * {op_cost})")
        self._network = self.controller.emme_manager.get_network(
            self.scenario, {"NODE": ["@maz_id", "#node_county"]}
        )

    def _mark_roots(self, county: str) -> int:
        """Mark the available roots in the county."""
        count_roots = 0
        for node in self._network.nodes():
            if node["@maz_id"] > 0 and node["#node_county"] == county:
                node["@maz_root"] = node["@maz_id"]
                count_roots += 1
            else:
                node["@maz_root"] = 0
        values = self._network.get_attribute_values("NODE", ["@maz_root"])
        self.scenario.set_attribute_values("NODE", ["@maz_root"], values)
        return count_roots

    @LogStartEnd(level="DETAIL")
    def _run_shortest_path(self) -> Dict[str, NumpyArray]:
        """Run shortest paths tool and return dictionary of skim results name, numpy arrays.

        O-D pairs are limited by a max cost value from config.highway.maz_to_maz.max_skim_cost,
        from roots marked by @maz_root to all available leaves at @maz_id.

        Returns:
            A dictionary with keys "COST", "DISTANCE", and "BRIDGETOLL", and numpy
            arrays of SP values for available O-D pairs
        """
        shortest_paths_tool = self.controller.emme_manager.tool(
            "inro.emme.network_calculation.shortest_path"
        )
        max_cost = float(self.config.max_skim_cost)
        spec = {
            "type": "SHORTEST_PATH",
            "modes": [self.config.mode_code],
            "root_nodes": "@maz_root",
            "leaf_nodes": "@maz_id",
            "link_cost": "@link_cost",
            "path_constraints": {
                "max_cost": max_cost,
                "uturn_allowed": False,
                "through_leaves": False,
                "through_centroids": False,
                "exclude_forbidden_turns": False,
            },
            "results": {
                "skim_output": {
                    "return_numpy": True,
                    "analyses": [
                        {
                            "component": "SHORTEST_PATH_COST",
                            "operator": "+",
                            "name": "COST",
                            "description": "",
                        },
                        {
                            "component": "length",
                            "operator": "+",
                            "name": "DISTANCE",
                            "description": "",
                        },
                        {
                            "component": "@bridgetoll_da",
                            "operator": "+",
                            "name": "BRIDGETOLL",
                            "description": "",
                        },
                    ],
                    "format": "OMX",
                }
            },
            "performance_settings": {
                "number_of_processors": self.controller.num_processors,
                "direction": "FORWARD",
                "method": "STANDARD",
            },
        }
        sp_values = shortest_paths_tool(spec, self.scenario)
        return sp_values

    def _export_results(self, sp_values: Dict[str, NumpyArray]):
        """Write matrix skims to CSV.

        The matrices are filtered to omit rows for which the COST is
        < 0 or > 1e19 (Emme uses 1e20 to indicate inaccessible zone pairs).

        sp_values: dictionary of matrix costs, with the three keys
            "COST", "DISTANCE", and "BRIDGETOLL" and Numpy arrays of values
        """
        # get list of MAZ IDS
        roots = [
            node["@maz_root"] for node in self._network.nodes() if node["@maz_root"]
        ]
        leaves = [node["@maz_id"] for node in self._network.nodes() if node["@maz_id"]]
        # build dataframe with output data and to/from MAZ ids
        root_ids = np.repeat(roots, len(leaves))
        leaf_ids = leaves * len(roots)
        result_df = pd.DataFrame(
            {
                "FROM_ZONE": root_ids,
                "TO_ZONE": leaf_ids,
                "COST": sp_values["COST"].flatten(),
                "DISTANCE": sp_values["DISTANCE"].flatten(),
                "BRIDGETOLL": sp_values["BRIDGETOLL"].flatten(),
            }
        )
        # drop 0's / 1e20
        result_df = result_df.query("COST > 0 & COST < 1e19")
        # write remaining values to text file
        # FROM_ZONE,TO_ZONE,COST,DISTANCE,BRIDGETOLL
        output = self.get_abs_path(self.config.output_skim_file)
        with open(output, "a", newline="", encoding="utf8") as output_file:
            result_df.to_csv(output_file, header=False, index=False)<|MERGE_RESOLUTION|>--- conflicted
+++ resolved
@@ -645,13 +645,6 @@
         self._scenario = None
         self._network = None
 
-<<<<<<< HEAD
-        @property
-        def scenario(self):
-            if self._scenario is None:
-                self._scenario = self.highway_emmebank.scenario(self.ref_period)
-            return self._scenario
-=======
     @property
     def scenario(self):
         if self._scenario is None:
@@ -659,7 +652,6 @@
                 self.controller.config.emme.highway_database_path, self.ref_period_name
             )
         return self._scenario
->>>>>>> 7a563f0c
 
     def validate_inputs(self):
         """Validate inputs files are correct, raise if an error is found."""
