--- conflicted
+++ resolved
@@ -46,12 +46,8 @@
         # emme_app = self._emme_manager.project(project_path)
         # self._emme_manager.init_modeller(emme_app)
         with self._setup():
-<<<<<<< HEAD
-            self._create_highway_scenarios()
-=======
             self._create_highway_scenarios(zone_flag="taz")
             self._create_highway_scenarios(zone_flag="maz")
->>>>>>> d5d948b8
             self._create_transit_scenarios()
 
     @_context
