"""
"""

import os
from collections import defaultdict as _defaultdict
from contextlib import contextmanager as _context
from typing import TYPE_CHECKING, Any, Dict, Tuple, Union

from tm2py.components.component import Component
from tm2py.logger import LogStartEnd
from tm2py.tools import SpatialGridIndex

if TYPE_CHECKING:
    from tm2py.controller import RunController

_crs_wkt = """PROJCS["NAD83(HARN) / California zone 6 (ftUS)",GEOGCS["NAD83(HARN)",
DATUM["NAD83_High_Accuracy_Reference_Network",SPHEROID["GRS 1980",6378137,298.257222101,AUTHORITY["EPSG","7019"]],
TOWGS84[0,0,0,0,0,0,0],AUTHORITY["EPSG","6152"]],PRIMEM["Greenwich",0,AUTHORITY["EPSG","8901"]],UNIT["degree",
0.0174532925199433,AUTHORITY["EPSG","9122"]],AUTHORITY["EPSG","4152"]],PROJECTION["Lambert_Conformal_Conic_2SP"],
PARAMETER["standard_parallel_1",33.88333333333333],PARAMETER["standard_parallel_2",32.78333333333333],
PARAMETER["latitude_of_origin",32.16666666666666],PARAMETER["central_meridian",-116.25],PARAMETER["false_easting",
6561666.667],PARAMETER["false_northing",1640416.667],UNIT["US survey foot",0.3048006096012192,AUTHORITY["EPSG",
"9003"]],AXIS["X",EAST],AXIS["Y",NORTH],AUTHORITY["EPSG","2875"]] """


class CreateTODScenarios(Component):
    """Highway assignment and skims"""

    def __init__(self, controller: "RunController"):
        """Highway assignment and skims.

        Args:
            controller: parent Controller object
        """
        super().__init__(controller)
        self._emme_manager = None
        self._ref_auto_network = None

    def validate_inputs(self):
        """Validate the inputs."""
        # TODO

    def run(self):
        # project_path = self.get_abs_path(self.controller.config.emme.project_path)
        # self._emme_manager = self.controller.emme_manager
        # emme_app = self._emme_manager.project(project_path)
        # self._emme_manager.init_modeller(emme_app)
        with self._setup():
            # self._create_highway_scenarios()
            self._create_transit_scenarios()

    @_context
    def _setup(self):
        self._ref_auto_network = None
        try:
            yield
        finally:
            self._ref_auto_network = None

    def _project_coordinates(self, ref_scenario):
        modeller = self.controller.emme_manager.modeller
        project_coord = modeller.tool(
            "inro.emme.data.network.base.project_network_coordinates"
        )

        project_path = self.get_abs_path(self.controller.config.emme.project_path)
        project_root = os.path.dirname(project_path)
        emme_app = self.controller.emme_manager.project(project_path)
        src_prj_file = emme_app.project.spatial_reference_file
        if not src_prj_file:
            raise Exception(
                "Emme network coordinate reference system is not specified, unable to project coordinates for "
                "area type calculation. Set correct Spatial Reference in Emme Project settings -> GIS."
            )
        with open(src_prj_file, "r") as src_prj:
            current_wkt = src_prj.read()
        if current_wkt != _crs_wkt:
            dst_prj_file = os.path.join(
                project_root, "Media", "NAD83(HARN) California zone 6 (ftUS).prj"
            )
            with open(dst_prj_file, "w") as dst_prj:
                dst_prj.write(_crs_wkt)
            project_coord(
                from_scenario=ref_scenario,
                from_proj_file=src_prj_file,
                to_proj_file=dst_prj_file,
                overwrite=True,
            )
            emme_app.project.spatial_reference.file_path = dst_prj_file
            emme_app.project.save()

    @LogStartEnd("Create highway time of day scenarios.")
    def _create_highway_scenarios(self):
        emmebank = self.controller.emme_manager.highway_emmebank.emmebank
        ref_scenario = emmebank.scenario(
            self.controller.config.emme.all_day_scenario_id
        )
        self._ref_auto_network = ref_scenario.get_network()
        n_time_periods = len(self.controller.config.time_periods)
        self.controller.emme_manager.highway_emmebank.change_dimensions(
            {
                "scenarios": 1 + n_time_periods,
                "full_matrices": 9999,
                "extra_attribute_values": 60000000,
            }
        )
        # create VDFs & set cross-reference function parameters
        emmebank.extra_function_parameters.el1 = "@free_flow_time"
        emmebank.extra_function_parameters.el2 = "@capacity"
        emmebank.extra_function_parameters.el3 = "@ja"
        emmebank.extra_function_parameters.el4 = "@static_rel"
        reliability_tmplt = (
            "* (1 + el4 + "
            "( {factor[LOS_C]} * ( put(get(1).min.1.5) - {threshold[LOS_C]} + 0.01 ) ) * (get(1) .gt. {threshold[LOS_C]})"
            "+ ( {factor[LOS_D]} * ( get(2) - {threshold[LOS_D]} + 0.01 )  ) * (get(1) .gt. {threshold[LOS_D]})"
            "+ ( {factor[LOS_E]} * ( get(2) - {threshold[LOS_E]} + 0.01 )  ) * (get(1) .gt. {threshold[LOS_E]})"
            "+ ( {factor[LOS_FL]} * ( get(2) - {threshold[LOS_FL]} + 0.01 )  ) * (get(1) .gt. {threshold[LOS_FL]})"
            "+ ( {factor[LOS_FH]} * ( get(2) - {threshold[LOS_FH]} + 0.01 )  ) * (get(1) .gt. {threshold[LOS_FH]})"
            ")"
        )
        parameters = {
            "freeway": {
                "factor": {
                    "LOS_C": 0.2429,
                    "LOS_D": 0.1705,
                    "LOS_E": -0.2278,
                    "LOS_FL": -0.1983,
                    "LOS_FH": 1.022,
                },
                "threshold": {
                    "LOS_C": 0.7,
                    "LOS_D": 0.8,
                    "LOS_E": 0.9,
                    "LOS_FL": 1.0,
                    "LOS_FH": 1.2,
                },
            },
            "road": {  # for arterials, ramps, collectors, local roads, etc.
                "factor": {
                    "LOS_C": 0.1561,
                    "LOS_D": 0.0,
                    "LOS_E": 0.0,
                    "LOS_FL": -0.449,
                    "LOS_FH": 0.0,
                },
                "threshold": {
                    "LOS_C": 0.7,
                    "LOS_D": 0.8,
                    "LOS_E": 0.9,
                    "LOS_FL": 1.0,
                    "LOS_FH": 1.2,
                },
            },
        }
        # TODO: should have just 3 functions, and map the FT to the vdf
        # TODO: could optimize expression (to review)
        bpr_tmplt = "el1 * (1 + 0.20 * ((volau + volad)/el2/0.75)^6)"
        # "el1 * (1 + 0.20 * put(put((volau + volad)/el2/0.75))*get(1))*get(2)*get(2)"
        fixed_tmplt = "el1"
        akcelik_tmplt = (
            "(el1 + 60 * (0.25 *((volau + volad)/el2 - 1 + "
            "(((volau + volad)/el2 - 1)^2 + el3 * (volau + volad)/el2)^0.5)))"
            # "(el1 + 60 * (0.25 *(put(put((volau + volad)/el2) - 1) + "
            # "(((get(2)*get(2) + (16 * el3 * get(1)^0.5))))"
        )
        for f_id in ["fd1", "fd2"]:
            if emmebank.function(f_id):
                emmebank.delete_function(f_id)
            emmebank.create_function(
                f_id, bpr_tmplt + reliability_tmplt.format(**parameters["freeway"])
            )
        for f_id in [
            "fd3",
            "fd4",
            "fd5",
            "fd6",
            "fd7",
            "fd9",
            "fd10",
            "fd11",
            "fd12",
            "fd13",
            "fd14",
            "fd99",
        ]:
            if emmebank.function(f_id):
                emmebank.delete_function(f_id)
            emmebank.create_function(
                f_id, akcelik_tmplt + reliability_tmplt.format(**parameters["road"])
            )
        if emmebank.function("fd8"):
            emmebank.delete_function("fd8")
        emmebank.create_function("fd8", fixed_tmplt)

        ref_scenario = emmebank.scenario(
            self.controller.config.emme.all_day_scenario_id
        )
        attributes = {
            "LINK": ["@area_type", "@capclass", "@free_flow_speed", "@free_flow_time"]
        }
        for domain, attrs in attributes.items():
            for name in attrs:
                if ref_scenario.extra_attribute(name) is None:
                    ref_scenario.create_extra_attribute(domain, name)

        network = ref_scenario.get_network()
        self._set_area_type(network)
        self._set_capclass(network)
        self._set_speed(network)
        ref_scenario.publish_network(network)
        self._ref_auto_network = network

        self._prepare_scenarios_and_attributes(emmebank)

    @LogStartEnd("Create transit time of day scenarios.")
    def _create_transit_scenarios(self):
        with self.logger.log_start_end("prepare base scenario"):
            emmebank = self.controller.emme_manager.transit_emmebank.emmebank
            n_time_periods = len(self.controller.config.time_periods)
            required_dims = {
                "full_matrices": 9999,
                "scenarios": 1 + n_time_periods,
                "regular_nodes": 650000,
                "links": 1900000,
                "transit_vehicles": 600, # pnr vechiles
                "transit_segments": 1800000,
                "extra_attribute_values": 200000000,
            }
            self.controller.emme_manager.transit_emmebank.change_dimensions(
                required_dims
            )
            for ident in ["ft1", "ft2", "ft3"]:
                if emmebank.function(ident):
                    emmebank.delete_function(ident)
            # for zero-cost links
            emmebank.create_function("ft1", "0")
            # segment travel time pre-calculated and stored in data1 (copied from @trantime_seg)
            emmebank.create_function("ft2", "us1")

            ref_scenario = emmebank.scenario(
                self.controller.config.emme.all_day_scenario_id
            )
            attributes = {
                "LINK": [
                    "@trantime",
                    "@area_type",
                    "@capclass",
                    "@free_flow_speed",
                    "@free_flow_time",
                    "@drive_toll"
                ],
                "TRANSIT_LINE": [
                    "@invehicle_factor",
                    "@iboard_penalty",
                    "@xboard_penalty",
                    "@orig_hdw"
                ],
                "NODE": [
                    "@hdw_fraction",
                    "@wait_pfactor",
                    "@xboard_nodepen"
                ]
            }
            for domain, attrs in attributes.items():
                for name in attrs:
                    if ref_scenario.extra_attribute(name) is None:
                        ref_scenario.create_extra_attribute(domain, name)
            network = ref_scenario.get_network()
            # auto_network = self._ref_auto_network
            # # copy link attributes from auto network to transit network
            # link_lookup = {}
            # for link in auto_network.links():
            #     link_lookup[link["#link_id"]] = link
            # for link in network.links():
            #     auto_link = link_lookup.get(link["#link_id"])
            #     if not auto_link:
            #         continue
            #     for attr in [
            #         "@area_type",
            #         "@capclass",
            #         "@free_flow_speed",
            #         "@free_flow_time",
            #     ]:
            #         link[attr] = auto_link[attr]

            mode_table = self.controller.config.transit.modes
            in_vehicle_factors = {}
            initial_boarding_penalty = {}
            transfer_boarding_penalty = {}
            headway_fraction = {}
            transfer_wait_perception_factor = {}

            default_in_vehicle_factor = self.controller.config.transit.get(
                "in_vehicle_perception_factor", 1.0
            )
            default_initial_boarding_penalty = self.controller.config.transit.get(
                "initial_boarding_penalty", 10
            )
            default_transfer_boarding_penalty = self.controller.config.transit.get(
                "transfer_boarding_penalty", 10
            )
            default_headway_fraction = self.controller.config.transit.get(
                "headway_fraction", 0.5
            )
            default_transfer_wait_perception_factor = self.controller.config.transit.get(
                "transfer_wait_perception_factor", 1
            )
            walk_perception_factor = self.controller.config.transit.get(
                "walk_perception_factor", 2
            )
            walk_perception_factor_cbd = self.controller.config.transit.get(
                "walk_perception_factor_cbd", 1
            )
            drive_perception_factor = self.controller.config.transit.get(
                "drive_perception_factor", 2
            )
            # walk_modes = set()
            # access_modes = set()
            # egress_modes = set()
            # local_modes = set()
            # premium_modes = set()
            for mode_data in mode_table:
                mode = network.mode(mode_data["mode_id"])
                if mode is None:
                    mode = network.create_mode(
                        mode_data["assign_type"], mode_data["mode_id"]
                    )
                elif mode.type != mode_data["assign_type"]:
                    raise Exception(
                        f"mode {mode_data['id']} already exists with type {mode.type} instead of {mode_data['assign_type']}"
                    )
                mode.description = mode_data["name"]
                if mode_data['assign_type'] == "AUX_TRANSIT":
                    if mode_data['type'] == "DRIVE":
                        mode.speed = "ul1*%s" % drive_perception_factor
                    else:
                        mode.speed = mode_data['speed_or_time_factor']
                # if mode_data["assign_type"] == "AUX_TRANSIT":
                #     mode.speed = mode_data["speed_miles_per_hour"]
                # if mode_data["type"] == "WALK":
                #     walk_modes.add(mode.id)
                # elif mode_data["type"] == "ACCESS":
                #     access_modes.add(mode.id)
                # elif mode_data["type"] == "EGRESS":
                #     egress_modes.add(mode.id)
                # elif mode_data["type"] == "LOCAL":
                #     local_modes.add(mode.id)
                # elif mode_data["type"] == "PREMIUM":
                #     premium_modes.add(mode.id)
                in_vehicle_factors[mode.id] = mode_data.get(
                    "in_vehicle_perception_factor", default_in_vehicle_factor)
                initial_boarding_penalty[mode.id] = mode_data.get(
                    "initial_boarding_penalty", default_initial_boarding_penalty)
                transfer_boarding_penalty[mode.id] = mode_data.get(
                    "transfer_boarding_penalty", default_transfer_boarding_penalty)
                headway_fraction[mode.id] = mode_data.get(
                    "headway_fraction", default_headway_fraction)
                transfer_wait_perception_factor[mode.id] = mode_data.get(
                    "transfer_wait_perception_factor", default_transfer_wait_perception_factor)

            # create vehicles
            # vehicle_table = self.controller.config.transit.vehicles
            # for veh_data in vehicle_table:
            #     vehicle = network.transit_vehicle(veh_data["vehicle_id"])
            #     if vehicle is None:
            #         vehicle = network.create_transit_vehicle(
            #             veh_data["vehicle_id"], veh_data["mode"]
            #         )
            #     elif vehicle.mode.id != veh_data["mode"]:
            #         raise Exception(
            #             f"vehicle {veh_data['vehicle_id']} already exists with mode {vehicle.mode.id} instead of {veh_data['mode']}"
            #         )
            #     vehicle.auto_equivalent = veh_data["auto_equivalent"]
            #     vehicle.seated_capacity = veh_data["seated_capacity"]
            #     vehicle.total_capacity = veh_data["total_capacity"]

            # set fixed guideway times, and initial free flow auto link times
            # TODO: cntype_speed_map to config
            cntype_speed_map = {
                "CRAIL": 45.0,
                "HRAIL": 40.0,
                "LRAIL": 30.0,
                "FERRY": 15.0,
            }
            walk_speed = self.controller.config.transit.get(
                "walk_speed", 3.0
                )
            transit_speed = self.controller.config.transit.get(
                "transit_speed", 30.0
                )
            for link in network.links():
                speed = cntype_speed_map.get(link["#cntype"])
                if speed is None:
                    # speed = link["@free_flow_speed"]
                    speed = 30.0 # temp fix, will uncomment it when bring in highway changes
                    if link["@ft"] == 1 and speed > 0:
                        link["@trantime"] = 60 * link.length / speed
                    elif speed > 0:
                        link["@trantime"] = (
                            60 * link.length / speed + link.length * 5 * 0.33
                        )
                    else:
<<<<<<< HEAD
                        link["@trantime"] = 0
=======
                        link["@trantime"] = 60 * link.length / transit_speed
>>>>>>> 28e4ba96
                else:
                    link["@trantime"] = 60 * link.length / speed
                link.data1 = link["@trantime"]
                # # set TAP connector distance to 60 feet
                # if link.i_node.is_centroid or link.j_node.is_centroid:
                #     link.length = 0.01  # 60.0 / 5280.0
            for line in network.transit_lines():
                # TODO: may want to set transit line speeds (not necessarily used in the assignment though)
                line_veh = network.transit_vehicle(line["#vehtype"]) # use #vehtype here instead of #mode (#vehtype is vehtype_num in Lasso\mtc_data\lookups\transitSeatCap.csv)
                if line_veh is None:
                    raise Exception(
                        f"line {line.id} requires vehicle ('#vehtype') {line['#vehtype']} which does not exist"
                    )
                line_mode = line_veh.mode.id
                for seg in line.segments():
                    seg.link.modes |= {line_mode}
                line.vehicle = line_veh
                # Set the perception factor from the mode table
                line["@invehicle_factor"] = in_vehicle_factors[line.vehicle.mode.id]
                line["@iboard_penalty"] = initial_boarding_penalty[line.vehicle.mode.id]
                line["@xboard_penalty"] = transfer_boarding_penalty[line.vehicle.mode.id]

            # # set link modes to the minimum set
            # auto_mode = {self.controller.config.highway.generic_highway_mode_code}
            # for link in network.links():
            #     # get used transit modes on link
            #     modes = {seg.line.mode for seg in link.segments()}
            #     # add in available modes based on link type
            #     if link["@drive_link"]:
            #         modes |= local_modes
            #         modes |= auto_mode
            #     if link["@bus_only"]:
            #         modes |= local_modes
            #     if link["@rail_link"] and not modes:
            #         modes |= premium_modes
            #     # add access, egress or walk mode (auxilary transit modes)
            #     if link.i_node.is_centroid:
            #         modes |= egress_modes
            #     elif link.j_node.is_centroid:
            #         modes |= access_modes
            #     elif link["@walk_link"]:
            #         modes |= walk_modes
            #     if not modes:  # in case link is unused, give it the auto mode
            #         link.modes = auto_mode
            #     else:
            #         link.modes = modes
            for link in network.links():
                # set default values
                link.i_node['@hdw_fraction'] = default_headway_fraction
                link.i_node['@wait_pfactor'] = default_transfer_wait_perception_factor
                link.i_node['@xboard_nodepen'] = 1
                link.j_node['@hdw_fraction'] = default_headway_fraction
                link.j_node['@wait_pfactor'] = default_transfer_wait_perception_factor
                link.j_node['@xboard_nodepen'] = 1               
                # update modes on connectors
                if (link.i_node.is_centroid) and (link["@drive_link"]==0):
                    link.modes = "a"
                elif (link.j_node.is_centroid) and (link["@drive_link"]==0):
                    link.modes = "e"
                elif (link.i_node.is_centroid or link.j_node.is_centroid ) and (link["@drive_link"]!=0):
                    link.modes = set([network.mode('c'), network.mode('D')])  
                # calculate perceived walk time
                # perceived walk time will be used in walk mode definition "ul2", 
                # link.data1 is used to save congested bus time, so use link.data2 here
                if link["@area_type"] in [0,1]:
                    link.data2 = 60 * link.length / (walk_speed / walk_perception_factor_cbd)
                else:
                    link.data2 = 60 * link.length / (walk_speed / walk_perception_factor)

            # set headway fraction, transfer wait perception and transfer boarding penalty at specific nodes
            for line in network.transit_lines():
                if line.vehicle.mode.id == "r":
                    for seg in line.segments():
                        seg.i_node['@hdw_fraction'] = headway_fraction[line.vehicle.mode.id]
                        seg.j_node['@hdw_fraction'] = headway_fraction[line.vehicle.mode.id]
                elif line.vehicle.mode.id == "f":
                    for seg in line.segments():
                        seg.i_node['@hdw_fraction'] = headway_fraction[line.vehicle.mode.id]
                        seg.i_node['@wait_pfactor'] = transfer_wait_perception_factor[line.vehicle.mode.id]
                        seg.j_node['@hdw_fraction'] = headway_fraction[line.vehicle.mode.id]
                        seg.j_node['@wait_pfactor'] = transfer_wait_perception_factor[line.vehicle.mode.id]
                elif line.vehicle.mode.id =="h":
                    for seg in line.segments():
                        if seg.i_node['#node_id'] in self.controller.config.transit.timed_transfer_nodes:
                            seg.i_node['@xboard_nodepen'] = 0            

            ref_scenario.publish_network(network)

        self._prepare_scenarios_and_attributes(emmebank)

        with self.logger.log_start_end("remove transit lines from other periods"):
            for period in self.controller.config.time_periods:
                period_name = period.name.upper()
                with self.logger.log_start_end(f"period {period_name}"):
                    scenario = emmebank.scenario(period.emme_scenario_id)
                    network = scenario.get_network()
                    # removed transit lines from other periods from per-period scenarios
                    for line in network.transit_lines():
                        if line["#time_period"].upper() != period_name:
                            network.delete_transit_line(line)
                    scenario.publish_network(network)

    @LogStartEnd("Copy base to period scenarios and set per-period attributes")
    def _prepare_scenarios_and_attributes(self, emmebank):
        ref_scenario = emmebank.scenario(
            self.controller.config.emme.all_day_scenario_id
        )
        # self._project_coordinates(ref_scenario)
        # find all time-of-day attributes (ends with period name)
        tod_attr_groups = {
            "NODE": _defaultdict(lambda: []),
            "LINK": _defaultdict(lambda: []),
            "TURN": _defaultdict(lambda: []),
            "TRANSIT_LINE": _defaultdict(lambda: []),
            "TRANSIT_SEGMENT": _defaultdict(lambda: []),
        }
        for attr in ref_scenario.extra_attributes():
            for period in self.controller.config.time_periods:
                if attr.name.endswith(period.name):
                    tod_attr_groups[attr.type][attr.name[: -len(period.name)]].append(
                        attr.name
                    )
        for period in self.controller.config.time_periods:
            scenario = emmebank.scenario(period.emme_scenario_id)
            if scenario:
                emmebank.delete_scenario(scenario)
            scenario = emmebank.copy_scenario(ref_scenario, period.emme_scenario_id)
            scenario.title = f"{period.name} {ref_scenario.title}"[:60]
            # in per-period scenario create attributes without period suffix, copy values
            # for this period and delete all other period attributes
            for domain, all_attrs in tod_attr_groups.items():
                for root_attr, tod_attrs in all_attrs.items():
                    src_attr = f"{root_attr}{period.name}"
                    if root_attr.endswith("_"):
                        root_attr = root_attr[:-1]
                    for attr in tod_attrs:
                        if attr != src_attr:
                            scenario.delete_extra_attribute(attr)
                    attr = scenario.create_extra_attribute(domain, root_attr)
                    attr.description = scenario.extra_attribute(src_attr).description
                    values = scenario.get_attribute_values(domain, [src_attr])
                    scenario.set_attribute_values(domain, [root_attr], values)
                    scenario.delete_extra_attribute(src_attr)

    def _set_area_type(self, network):
        # set area type for links based on average density of MAZ closest to I or J node
        # the average density including all MAZs within the specified buffer distance
        buff_dist = 5280 * self.controller.config.highway.area_type_buffer_dist_miles
        maz_data_file_path = self.get_abs_path(
            self.controller.config.scenario.maz_landuse_file
        )
        maz_landuse_data: Dict[
            int, Dict[Any, Union[str, int, Tuple[float, float]]]
        ] = {}
        with open(maz_data_file_path, "r") as maz_data_file:
            header = [h.strip() for h in next(maz_data_file).split(",")]
            for line in maz_data_file:
                data = dict(zip(header, line.split(",")))
                maz_landuse_data[int(data["MAZ_ORIGINAL"])] = data
        # Build spatial index of MAZ node coords
        sp_index_maz = SpatialGridIndex(size=0.5 * 5280)
        for node in network.nodes():
            if node["@maz_id"]:
                x, y = node.x, node.y
                maz_landuse_data[int(node["@maz_id"])]["coords"] = (x, y)
                sp_index_maz.insert(int(node["@maz_id"]), x, y)
        for maz_landuse in maz_landuse_data.values():
            x, y = maz_landuse.get("coords", (None, None))
            if x is None:
                continue  # some MAZs in table might not be in network
            # Find all MAZs with the square buffer (including this one)
            # (note: square buffer instead of radius used to match earlier implementation)
            other_maz_ids = sp_index_maz.within_square(x, y, buff_dist)
            # Sum total landuse attributes within buffer distance
            total_pop = sum(
                int(maz_landuse_data[maz_id]["POP"]) for maz_id in other_maz_ids
            )
            total_emp = sum(
                int(maz_landuse_data[maz_id]["emp_total"]) for maz_id in other_maz_ids
            )
            total_acres = sum(
                float(maz_landuse_data[maz_id]["ACRES"]) for maz_id in other_maz_ids
            )
            # calculate buffer area type
            if total_acres > 0:
                density = (1 * total_pop + 2.5 * total_emp) / total_acres
            else:
                density = 0
            # code area type class
            if density < 6:
                maz_landuse["area_type"] = 5  # rural
            elif density < 30:
                maz_landuse["area_type"] = 4  # suburban
            elif density < 55:
                maz_landuse["area_type"] = 3  # urban
            elif density < 100:
                maz_landuse["area_type"] = 2  # urban business
            elif density < 300:
                maz_landuse["area_type"] = 1  # cbd
            else:
                maz_landuse["area_type"] = 0  # regional core
        # Find nearest MAZ for each link, take min area type of i or j node
        for link in network.links():
            i_node, j_node = link.i_node, link.j_node
            a_maz = sp_index_maz.nearest(i_node.x, i_node.y)
            b_maz = sp_index_maz.nearest(j_node.x, j_node.y)
            link["@area_type"] = min(
                maz_landuse_data[a_maz]["area_type"],
                maz_landuse_data[b_maz]["area_type"],
            )

    @staticmethod
    def _set_capclass(network):
        for link in network.links():
            area_type = link["@area_type"]
            if area_type < 0:
                link["@capclass"] = -1
            elif (link["@ft"] == 99) & (link["@assignable"] == 1):
                link["@capclass"] = 10 * area_type + 7
            else:
                link["@capclass"] = 10 * area_type + link["@ft"]

    def _set_speed(self, network):
        free_flow_speed_map = {}
        for row in self.controller.config.highway.capclass_lookup:
            if row.get("free_flow_speed") is not None:
                free_flow_speed_map[row["capclass"]] = row.get("free_flow_speed")
        for link in network.links():
            # default speed o 25 mph if missing or 0 in table map
            link["@free_flow_speed"] = free_flow_speed_map.get(link["@capclass"], 25)
            speed = link["@free_flow_speed"] or 25
            link["@free_flow_time"] = 60 * link.length / speed<|MERGE_RESOLUTION|>--- conflicted
+++ resolved
@@ -400,11 +400,7 @@
                             60 * link.length / speed + link.length * 5 * 0.33
                         )
                     else:
-<<<<<<< HEAD
                         link["@trantime"] = 0
-=======
-                        link["@trantime"] = 60 * link.length / transit_speed
->>>>>>> 28e4ba96
                 else:
                     link["@trantime"] = 60 * link.length / speed
                 link.data1 = link["@trantime"]
