--- conflicted
+++ resolved
@@ -1,4 +1,3 @@
-<<<<<<< HEAD
 """Logging module
 
 Note the general definition of logging levels as used in tm2py:
@@ -154,31 +153,6 @@
         """Log text to file and display depending upon log level and config
 
         Note that log will not write to file until Logger is opened with a context.
-=======
-"""Logging module."""
-
-import functools
-from contextlib import contextmanager as _context
-from datetime import datetime
-
-
-class Logger:
-    """Logger class."""
-
-    def __init__(self, controller):
-        """Logger constructor.
-
-        Args:
-            controller (Controller): Link to model run controller.
-        """
-        super().__init__()
-        self._controller = controller
-        self._indentation = 0
-
-    @staticmethod
-    def log(text: str, level: str = "INFO"):
-        """Placeholder logging method.
->>>>>>> 113289b4
 
         Args:
             text (str): text to log
@@ -192,13 +166,8 @@
         if self._use_emme_logbook:
             self.controller.emme_manager.logbook_write(text)
 
-<<<<<<< HEAD
     def log_time(self, text: str, level: LogLevel = "INFO", indent: bool = True):
         """Log message with timestamp
-=======
-    def log_time(self, msg: str, level: str = "INFO", indent: bool = True):
-        """Log message with timestamp.
->>>>>>> 113289b4
 
         Args:
             text (str): text to log
@@ -596,7 +565,6 @@
 class LogStartEnd:
     """Log the start and end time with optional message.
 
-<<<<<<< HEAD
     Used as a Component method decorator. If msg is not provided a default
     message is generated with the object class and method name.
 
@@ -612,21 +580,6 @@
 
     def __init__(self, text: str = None, level: str = "INFO"):
         self.text = text
-=======
-    Used as a Component method decorator. If msg is not provided a default message
-    is generated with the object class and method name.
-    """
-
-    def __init__(self, msg: str = None, level: str = "INFO"):
-        """Contructor for Logger.
-
-        Args:
-            msg (str, optional):  Message text to use in the start and end record.
-                Defaults to None.
-            level (str, optional): logging level. Defaults to "INFO".
-        """
-        self.msg = msg
->>>>>>> 113289b4
         self.level = level
 
     def __call__(self, func):
