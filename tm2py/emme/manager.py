--- conflicted
+++ resolved
@@ -22,13 +22,8 @@
 # the Emme API import are centralized within tm2py
 from inro.emme.database.emmebank import Emmebank
 from inro.emme.database.matrix import Matrix as EmmeMatrix  # pylint: disable=W0611
-<<<<<<< HEAD
 from inro.emme.network.link import Link as EmmeLink  # pylint: disable=W0611
 from inro.emme.network.mode import Mode as EmmeMode  # pylint: disable=W0611
-=======
-from inro.emme.database.scenario import Scenario as EmmeScenario
-from inro.emme.network import Network as EmmeNetwork
->>>>>>> e9b94d97
 from inro.emme.network.node import Node as EmmeNode  # pylint: disable=W0611
 from inro.modeller import Modeller as EmmeModeller
 from inro.modeller import logbook_trace, logbook_write
