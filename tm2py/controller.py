--- conflicted
+++ resolved
@@ -16,11 +16,7 @@
 
 import itertools
 import os
-<<<<<<< HEAD
 from typing import Union, List, Tuple
-=======
-from typing import List, Union
->>>>>>> 113289b4
 
 from tm2py.components.component import Component
 from tm2py.components.network.highway.highway_assign import HighwayAssignment
@@ -147,28 +143,6 @@
         self._emme_manager.modeller(project)
 
     def run(self):
-<<<<<<< HEAD
-        """Main interface to run model"""
-        with self.logger:
-            self._iteration = None
-            self._queue_components()
-            self.validate_inputs()
-            for iteration, name, component in self._queued_components:
-                if self._iteration != iteration:
-                    self.logger.log_time(f"Start iteration {iteration}")
-                    self.logger.notify_slack(
-                        f"Start iteration {iteration} in {self.run_dir}"
-                    )
-                    self._iteration = iteration
-                self._component = component
-                self._component_name = name
-                component.run()
-                self.completed_components.append((iteration, name, component))
-                self.logger.clear_msg_cache()
-            self.logger.notify_slack(
-                f"Finished model run without error in {self.run_dir}"
-            )
-=======
         """Main interface to run model."""
         self._iteration = None
         self.validate_inputs()
@@ -179,7 +153,6 @@
             self._component = component
             component.run()
             self.completed_components.append((iteration, name, component))
->>>>>>> 113289b4
 
     def _queue_components(self):
         """Add components per iteration to queue according to input Config."""
