"""RunController - model operation controller.

Main interface to start a TM2PY model run. Provide one or more configuration
files in .toml format (by convention a scenario.toml and a model.toml)

  Typical usage example:
  from tm2py.controller import RunController
  controller = RunController(
<<<<<<< HEAD
    [r"example_union/scenario.toml", r"example_union/model.toml"])
  controller.run()

  Or from the command-line:
  python <path>/tm2py/tm2py/controller.py –s scenario.toml –m model.toml
=======
    ["scenario.toml", "model.toml"])
  controller.run()

  Or from the command-line:
  `python <path>/tm2py/tm2py/controller.py –s scenario.toml –m model.toml`
>>>>>>> 28e3c9b6

"""

import itertools
import os
<<<<<<< HEAD
from pathlib import Path
from typing import Collection, Union
=======
from typing import List, Union
>>>>>>> 28e3c9b6

from tm2py.components.component import Component
from tm2py.components.network.highway.highway_assign import HighwayAssignment
from tm2py.components.network.highway.highway_maz import AssignMAZSPDemand, SkimMAZCosts
from tm2py.components.network.highway.highway_network import PrepareNetwork
from tm2py.config import Configuration
from tm2py.emme.manager import EmmeManager
from tm2py.logger import Logger

# mapping from names referenced in config.run to imported classes
# NOTE: component names also listed as literal in tm2py.config for validation
component_cls_map = {
    "prepare_network_highway": PrepareNetwork,
    "highway": HighwayAssignment,
    "highway_maz_assign": AssignMAZSPDemand,
    "highway_maz_skim": SkimMAZCosts,
}

# pylint: disable=too-many-instance-attributes


class RunController:
    """Main operational interface for model runs.

    Provide one or more config files in TOML (*.toml) format, and a run directory.
    If the run directory is not provided the root directory of the first config_file is used.

    Properties:
        config: root Configuration object
        logger: logger object
        top_sheet: placeholder for top sheet functionality (not implemented yet)
        trace: placeholder for trace functionality (not implemented yet)
        run_dir: root run directory for the model run
        iteration: current running (or last started) iteration
        component: current running (or last started) Component object
        emme_manager: EmmeManager object for centralized Emme-related (highway and
            transit assignments and skims) utilities.
        complete_components: list of components which have completed, tuple of
            (iteration, name, Component object)
    """

<<<<<<< HEAD
    def __init__(
        self,
        config_file: Union[Collection[Union[str, Path]], str, Path] = None,
        run_dir: Union[Path, str] = None,
    ):
        """Constructor for RunController class.

        Args:
            config_file: Single or list of config file locations as strings or Path objects.
                Defaults to None.
            run_dir: Model run directory as a Path object or string. If not provided, defaults
                to the directory of the first config_file.
        """
        if run_dir is None:
            run_dir = Path(os.path.abspath(os.path.dirname(config_file[0])))

        self._run_dir = Path(run_dir)
=======
    def __init__(self, config_file: Union[List[str], str] = None, run_dir: str = None):
        """Constructor for the RunController.

        Args:
            config_file (Union[List[str], str], optional): Configuration TOML filenames or list
                of files. Defaults to None.
            run_dir (str, optional): Model run base directory. Defaults to where first listed
                config file is located.
        """
        if not isinstance(config_file, list):
            config_file = [config_file]
        if run_dir is None:
            run_dir = os.path.dirname(config_file[0])
        if not os.path.isabs(run_dir):
            run_dir = os.path.abspath(run_dir)
        self._run_dir = run_dir
>>>>>>> 28e3c9b6

        self.config = Configuration.load_toml(config_file)

        self.logger = Logger(self)
        self.top_sheet = None
        self.trace = None
        self.completed_components = []

        # mapping from defined names referenced in config to Component objects
        self._component_map = {k: v(self) for k, v in component_cls_map.items()}
        self._emme_manager = None
        self._iteration = None
        self._component = None
        self._queued_components = []
        self._queue_components()

    @property
<<<<<<< HEAD
    def run_dir(self) -> Path:
        """The root run directory of the model run"""
=======
    def run_dir(self) -> str:
        """The root run directory of the model run."""
>>>>>>> 28e3c9b6
        return self._run_dir

    @property
    def iteration(self) -> int:
        """Current iteration of model."""
        return self._iteration

    @property
    def component(self) -> Component:
        """Current component of model."""
        return self._component

    @property
    def emme_manager(self) -> EmmeManager:
        """Cached Emme Manager object."""
        if self._emme_manager is None:
            self._init_emme_manager()
        return self._emme_manager

    def _init_emme_manager(self):
        """Initialize Emme manager, start Emme desktop App, and initialize Modeller."""
        self._emme_manager = EmmeManager()
        project = self._emme_manager.project(
            os.path.join(self.run_dir, self.config.emme.project_path)
        )
        # Initialize Modeller to use Emme assignment tools and other APIs
        self._emme_manager.modeller(project)

    def get_abs_path(self, rel_path: Union[Path, str]) -> Path:
        """Get the absolute path from the root run directory given a relative path."""
        if not isinstance(rel_path, Path):
            rel_path = Path(rel_path)
        return os.path.join(self.run_dir, rel_path)

    def run(self):
        """Main interface to run model."""
        self._iteration = None
        self.validate_inputs()
        for iteration, name, component in self._queued_components:
            if self._iteration != iteration:
                self.logger.log_time(f"Start iteration {iteration}")
            self._iteration = iteration
            self._component = component
            component.run()
            self.completed_components.append((iteration, name, component))

    def _queue_components(self):
        """Add components per iteration to queue according to input Config."""
        self._queued_components = []
        if self.config.run.start_iteration == 0:
            self._queued_components += [
                (0, c_name, self._component_map[c_name])
                for c_name in self.config.run.initial_components
            ]
        iteration_nums = range(
            max(1, self.config.run.start_iteration), self.config.run.end_iteration + 1
        )
        iteration_components = [
            self._component_map[c_name]
            for c_name in self.config.run.global_iteration_components
        ]
        self._queued_components += list(
            itertools.product(
                iteration_nums,
                iteration_components,
                self.config.run.global_iteration_components,
            )
        )
        self._queued_components += [
            (self.config.run.end_iteration + 1, self._component_map[c_name])
            for c_name in self.config.run.final_components
        ]

        if self.config.run.start_component:
            start_index = [
                idx
                for idx, c in enumerate(self._queued_components)
                if self.config.run.start_component == c[1]
            ][0]
            self._queued_components = self._queued_components[start_index:]

    def validate_inputs(self):
        """Validate input state prior to run."""
        already_validated_components = set()
        for _, name, component in self._queued_components:
            if name not in already_validated_components:
                component.validate_inputs()
                already_validated_components.add(name)<|MERGE_RESOLUTION|>--- conflicted
+++ resolved
@@ -6,30 +6,18 @@
   Typical usage example:
   from tm2py.controller import RunController
   controller = RunController(
-<<<<<<< HEAD
-    [r"example_union/scenario.toml", r"example_union/model.toml"])
-  controller.run()
-
-  Or from the command-line:
-  python <path>/tm2py/tm2py/controller.py –s scenario.toml –m model.toml
-=======
     ["scenario.toml", "model.toml"])
   controller.run()
 
   Or from the command-line:
   `python <path>/tm2py/tm2py/controller.py –s scenario.toml –m model.toml`
->>>>>>> 28e3c9b6
 
 """
 
 import itertools
 import os
-<<<<<<< HEAD
 from pathlib import Path
 from typing import Collection, Union
-=======
-from typing import List, Union
->>>>>>> 28e3c9b6
 
 from tm2py.components.component import Component
 from tm2py.components.network.highway.highway_assign import HighwayAssignment
@@ -71,7 +59,6 @@
             (iteration, name, Component object)
     """
 
-<<<<<<< HEAD
     def __init__(
         self,
         config_file: Union[Collection[Union[str, Path]], str, Path] = None,
@@ -89,24 +76,6 @@
             run_dir = Path(os.path.abspath(os.path.dirname(config_file[0])))
 
         self._run_dir = Path(run_dir)
-=======
-    def __init__(self, config_file: Union[List[str], str] = None, run_dir: str = None):
-        """Constructor for the RunController.
-
-        Args:
-            config_file (Union[List[str], str], optional): Configuration TOML filenames or list
-                of files. Defaults to None.
-            run_dir (str, optional): Model run base directory. Defaults to where first listed
-                config file is located.
-        """
-        if not isinstance(config_file, list):
-            config_file = [config_file]
-        if run_dir is None:
-            run_dir = os.path.dirname(config_file[0])
-        if not os.path.isabs(run_dir):
-            run_dir = os.path.abspath(run_dir)
-        self._run_dir = run_dir
->>>>>>> 28e3c9b6
 
         self.config = Configuration.load_toml(config_file)
 
@@ -124,13 +93,8 @@
         self._queue_components()
 
     @property
-<<<<<<< HEAD
     def run_dir(self) -> Path:
         """The root run directory of the model run"""
-=======
-    def run_dir(self) -> str:
-        """The root run directory of the model run."""
->>>>>>> 28e3c9b6
         return self._run_dir
 
     @property
