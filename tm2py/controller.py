"""RunController - model operation controller.

Main interface to start a TM2PY model run. Provide one or more configuration
files in .toml format (by convention a scenario.toml and a model.toml)

  Typical usage example:
  from tm2py.controller import RunController
  controller = RunController(
    ["scenario.toml", "model.toml"])
  controller.run()

  Or from the command-line:
  `python <path>/tm2py/tm2py/controller.py –s scenario.toml –m model.toml`

"""
import itertools
import multiprocessing
import os
import queue
import re
from collections import deque
from io import RawIOBase
from multiprocessing.sharedctypes import Value
from pathlib import Path
from typing import Any, Collection, Dict, List, Tuple, Union

from tm2py.components.component import Component
from tm2py.components.demand.air_passenger import AirPassenger
from tm2py.components.demand.commercial import CommercialVehicleModel
from tm2py.components.demand.household import HouseholdModel
from tm2py.components.demand.internal_external import InternalExternal
from tm2py.components.network.active.active_modes import ActiveModesSkim
from tm2py.components.network.create_tod_scenarios import CreateTODScenarios
from tm2py.components.network.highway.highway_assign import HighwayAssignment
from tm2py.components.network.highway.highway_maz import AssignMAZSPDemand, SkimMAZCosts
<<<<<<< HEAD
from tm2py.components.network.highway.drive_access_skims import DriveAccessSkims
=======
from tm2py.components.network.highway.highway_network import PrepareNetwork
from tm2py.components.network.transit.transit_assign import TransitAssignment
from tm2py.components.network.transit.transit_network import PrepareTransitNetwork
from tm2py.components.network.transit.transit_skim import TransitSkim
from tm2py.config import Configuration
from tm2py.emme.manager import EmmeManager
from tm2py.logger import Logger
from tm2py.tools import emme_context
>>>>>>> f67eeb89

# mapping from names referenced in config.run to imported classes
# NOTE: component names also listed as literal in tm2py.config for validation
component_cls_map = {
    "active_modes": ActiveModesSkim,
    "create_tod_scenarios": CreateTODScenarios,
    "prepare_network_highway": PrepareNetwork,
    "highway": HighwayAssignment,
    "highway_maz_assign": AssignMAZSPDemand,
    "highway_maz_skim": SkimMAZCosts,
<<<<<<< HEAD
    "drive_access_skims": DriveAccessSkims,
=======
    "prepare_network_transit": PrepareTransitNetwork,
    "transit_assign": TransitAssignment,
    "transit_skim": TransitSkim,
    "air_passenger": AirPassenger,
    "internal_external": InternalExternal,
    "truck": CommercialVehicleModel,
    "household": HouseholdModel,
>>>>>>> f67eeb89
}

# pylint: disable=too-many-instance-attributes


class RunController:
    """Main operational interface for model runs.

    Provide one or more config files in TOML (*.toml) format, and a run directory.
    If the run directory is not provided the root directory of the first config_file is used.

    Properties:
        config: root Configuration object
        logger: logger object
        top_sheet: placeholder for top sheet functionality (not implemented yet)
        trace: placeholder for trace functionality (not implemented yet)
        run_dir: root run directory for the model run
        iteration: current running (or last started) iteration
        component: current running (or last started) Component object
        emme_manager: EmmeManager object for centralized Emme-related (highway and
            transit assignments and skims) utilities.
        complete_components: list of components which have completed, tuple of
            (iteration, name, Component object)

    Internal properties:
        _emme_manager: EmmeManager object, cached on first access
        _iteration: current iteration
        _component: current running / last run Component
        _component_name: name of the current / last run component
        _queued_components: list of iteration, name, Component
    """

    def __init__(
        self,
        config_file: Union[Collection[Union[str, Path]], str, Path] = None,
        run_dir: Union[Path, str] = None,
        run_components: Collection[str] = component_cls_map.keys(),
    ):
        """Constructor for RunController class.

        Args:
            config_file: Single or list of config file locations as strings or Path objects.
                Defaults to None.
            run_dir: Model run directory as a Path object or string. If not provided, defaults
                to the directory of the first config_file.
            run_components: List of component names to run. Defaults to all components.
        """
        if run_dir is None:
            run_dir = Path(os.path.abspath(os.path.dirname(config_file[0])))

        self._run_dir = Path(run_dir)

        self.config = Configuration.load_toml(config_file)
        self.has_emme: bool = emme_context()
        # NOTE: Logger opens log file on __enter__ (in run), not ready for logging yet
        # Logger uses self.config.logging
        self.logger = Logger(self)
        self.top_sheet = None
        self.trace = None
        self.completed_components = []

        self._validated_components = set()
        self._emme_manager = None
        self._iteration = None
        self._component = None
        self._component_name = None
        self._queued_components = deque()

        # mapping from defined names referenced in config to Component objects
        self._component_map = {
            k: v(self) for k, v in component_cls_map.items() if k in run_components
        }

        self._queue_components(run_components=run_components)

    def __repr__(self):
        """Legible representation."""
        _str = f"""RunController
            Run Directory: {self.run_dir}
            Iteration: {self.iteration} of {self.run_iterations}
            Component: {self.component_name}
            Completed: {self.completed_components}
            Queued: {self._queued_components}"""
        return _str

    @property
    def run_dir(self) -> Path:
        """The root run directory of the model run."""
        return self._run_dir

    @property
    def run_iterations(self) -> List[int]:
        """List of iterations for this model run."""
        return range(
            max(1, self.config.run.start_iteration), self.config.run.end_iteration + 1
        )

    @property
    def time_period_names(self) -> List[str]:
        """Return input time_period name or names and return list of time_period names.

        Implemented here for easy access for all components.

        Returns: list of uppercased string names of time periods
        """
        return [time.name.upper() for time in self.config.time_periods]

    @property
    def time_period_durations(self) -> dict:
        """Return mapping of time periods to durations in hours."""
        return dict((p.name, p.length_hours) for p in self.config.time_periods)

    @property
    def num_processors(self) -> int:
        return self.emme_manager.num_processors

    @property
    def iteration(self) -> int:
        """Current iteration of model run."""
        return self._iteration

    @property
    def component_name(self) -> str:
        """Name of current component of model run."""
        return self._component_name

    @property
    def iter_component(self) -> Tuple[int, str]:
        """Tuple of the current iteration and component name."""
        return self._iteration, self._component_name

    def component(self) -> Component:
        """Current component of model."""
        return self._component

    @property
    def emme_manager(self) -> EmmeManager:
        """Cached Emme Manager object."""
        if self._emme_manager is None:
            if self.has_emme:
                self._emme_manager = EmmeManager(self, self.config.emme)
            else:
                self.logger.log("Emme not found, skipping Emme-related components")
                # TODO: All of the Emme-related components need to be handled "in place" rather
                # than skippping using a Mock
                from unittest.mock import MagicMock

                self._emme_manager = MagicMock()
        return self._emme_manager

    def get_abs_path(self, rel_path: Union[Path, str]) -> Path:
        """Get the absolute path from the root run directory given a relative path."""
        if not isinstance(rel_path, Path):
            rel_path = Path(rel_path)
        return Path(os.path.join(self.run_dir, rel_path))

    def run(self):
        """Main interface to run model.

        Iterates through the self._queued_components and runs them.
        """
        self._iteration = None
        while self._queued_components:
            self.run_next()

    def run_next(self):
        """Run next component in the queue."""
        if not self._queued_components:
            raise ValueError("No components in queue")
        iteration, name, component = self._queued_components.popleft()
        if self._iteration != iteration:
            self.logger.log(f"Start iteration {iteration}")
        self._iteration = iteration
        self._component = component
        component.run()
        self.completed_components.append((iteration, name, component))

    def _queue_components(self, run_components: Collection[str] = None):
        """Add components per iteration to queue according to input Config.

        Args:
            run_components: if provided, only run these components
        """
        try:
            assert not self._queued_components
        except AssertionError:
            "Components already queued, returning without re-queuing."
            return

        print("RUN COMPOMENTS", run_components)
        _initial_components = self.config.run.initial_components
        _global_iter_components = self.config.run.global_iteration_components
        _final_components = self.config.run.final_components

        if run_components is not None:
            _initial_components = [
                c for c in _initial_components if c in run_components
            ]
            _global_iter_components = [
                c for c in _global_iter_components if c in run_components
            ]
            _final_components = [c for c in _final_components if c in run_components]

        if self.config.run.start_iteration == 0:
            for _c_name in _initial_components:
                self._add_component_to_queue(0, _c_name)

        # Queue components which are run for each iteration

        _iteration_x_components = itertools.product(
            self.run_iterations, _global_iter_components
        )

        for _iteration, _c_name in _iteration_x_components:
            self._add_component_to_queue(_iteration, _c_name)

        # Queue components which are run after final iteration
        _finalizer_iteration = self.config.run.end_iteration + 1

        for c_name in _final_components:
            self._add_component_to_queue(_finalizer_iteration, _c_name)

        # If start_component specified, remove things before its first occurance
        if self.config.run.start_component:

            _queued_c_names = [c.name for c in self._queued_components]
            if self.config.run.start_component not in _queued_c_names:
                raise ValueError(
                    f"Start component {self.config.run.start_component} not found in queued \
                    components {_queued_c_names}"
                )
            _start_c_index = _queued_c_names.index(self.config.run.start_component)
            self._queued_components = self._queued_components[_start_c_index:]

    def _add_component_to_queue(self, iteration: int, component_name: str):
        """Add component to queue (self._queued_components), first validating its inputs.

        Args:
            iteration (int): iteration to add component to.
            component_name (Component): Component to add to queue.
        """
        _component = self._component_map[component_name]
        if component_name not in self._validated_components:
            _component.validate_inputs()
            self._validated_components.add(component_name)
        self._queued_components.append((iteration, component_name, _component))<|MERGE_RESOLUTION|>--- conflicted
+++ resolved
@@ -33,9 +33,7 @@
 from tm2py.components.network.create_tod_scenarios import CreateTODScenarios
 from tm2py.components.network.highway.highway_assign import HighwayAssignment
 from tm2py.components.network.highway.highway_maz import AssignMAZSPDemand, SkimMAZCosts
-<<<<<<< HEAD
 from tm2py.components.network.highway.drive_access_skims import DriveAccessSkims
-=======
 from tm2py.components.network.highway.highway_network import PrepareNetwork
 from tm2py.components.network.transit.transit_assign import TransitAssignment
 from tm2py.components.network.transit.transit_network import PrepareTransitNetwork
@@ -44,7 +42,6 @@
 from tm2py.emme.manager import EmmeManager
 from tm2py.logger import Logger
 from tm2py.tools import emme_context
->>>>>>> f67eeb89
 
 # mapping from names referenced in config.run to imported classes
 # NOTE: component names also listed as literal in tm2py.config for validation
@@ -55,9 +52,7 @@
     "highway": HighwayAssignment,
     "highway_maz_assign": AssignMAZSPDemand,
     "highway_maz_skim": SkimMAZCosts,
-<<<<<<< HEAD
     "drive_access_skims": DriveAccessSkims,
-=======
     "prepare_network_transit": PrepareTransitNetwork,
     "transit_assign": TransitAssignment,
     "transit_skim": TransitSkim,
@@ -65,7 +60,6 @@
     "internal_external": InternalExternal,
     "truck": CommercialVehicleModel,
     "household": HouseholdModel,
->>>>>>> f67eeb89
 }
 
 # pylint: disable=too-many-instance-attributes
