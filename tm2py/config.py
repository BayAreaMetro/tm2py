--- conflicted
+++ resolved
@@ -11,24 +11,6 @@
 import toml
 
 
-<<<<<<< HEAD
-# __BANNED_KEYS = ["items", "get", "_validate"]
-
-
-def __get_missing_sentinel():
-    # get _MISSING_TYPE from dataclass in order to check for unspecified default values
-    @dataclass
-    class _Empty:
-        no_default: int
-
-    return _get_fields(_Empty(0))[0].default
-
-
-_MISSING = __get_missing_sentinel()
-
-
-=======
->>>>>>> 4f4eb193
 class ConfigItem(ABC):
     """Base class to add partial dict-like interface to tm2py model configuration.
 
@@ -36,18 +18,7 @@
 
     Not to be constructed directly. To be used a mixin for dataclasses
     representing config schema.
-<<<<<<< HEAD
-
-    Implement _validate method to add additional validation steps, such as values
-    in right range, or conditional dependencies between items.
-
-    Do not use any defined method ("get", "items", "_validate") for key names.
-
-    Args:
-        kwargs: input dictionary loaded from one or more TOML files
-=======
     Do not use "get" "to_dict", or "items" for key names.
->>>>>>> 4f4eb193
     """
 
     def __getitem__(self, key):
@@ -211,57 +182,13 @@
     """Active Mode skim parameters"""
 
     emme_scenario_id: int
-<<<<<<< HEAD
-    shortest_path_skims: List[ActiveModeShortestPathSkim]
-
-
-@dataclass(init=False, frozen=True)
-class HighwayCapClass(ConfigItem):
-    """Highway link capacity and speed ('capclass') index entry"""
-
-    capclass: int
-    capacity: float
-    free_flow_speed: float
-    critical_speed: float
-
-
-@dataclass(init=False, frozen=True)
-class Demand(ConfigItem):
-    """Highway class input source for demand"""
-
-    source: str
-    name: str
-    factor: float = 1.0
-=======
     shortest_path_skims: Tuple[ActiveModeShortestPathSkimConfig, ...]
->>>>>>> 4f4eb193
 
 
 @dataclass(frozen=True)
 class HighwayCapClassConfig(ConfigItem):
     """Highway link capacity and speed ('capclass') index entry
 
-<<<<<<< HEAD
-@dataclass(init=False, frozen=True)
-class HighwayClass(ConfigItem):
-    """Highway assignment class definition"""
-
-    name: str
-    description: str
-    mode_code: str
-    excluded_links: List[str]
-    value_of_time: float
-    operating_cost_per_mile: float
-    skims: List[str]
-    demand: List[Demand]
-    toll: str
-    toll_factor: float = None
-    pce: float = 1.0
-
-    def _validate(self):
-        assert len(self.mode_code) == 1, "mode_code: must be exactly 1 character"
-
-=======
     Properties:
         capclass: cross index for link @capclass lookup
         capacity: value for link capacity, PCE / hour
@@ -269,7 +196,6 @@
         critical_speed: value for cirtical speed (Ja) used in Akcelik
             type functions
     """
->>>>>>> 4f4eb193
 
     capclass: int = Field(ge=0)
     capacity: float = Field(ge=0)
@@ -278,15 +204,16 @@
 
 
 @dataclass(frozen=True)
-class HighwayClassDemandConfig(ConfigItem):
+class ClassDemandConfig(ConfigItem):
     """Highway class input source for demand.
 
     Used to specify where to find related demand file for this
-    highway class. Multiple
+    highway or transit class. Multiple
 
     Properties:
         source: reference name of the component section for the
-                source "highway_demand_file" location, one of:
+                source "highway_demand_file" (for a highway class)
+                or "transit_demand_file" (for a transit class), one of:
                 "household", "air_passenger", "internal_external", "truck"
         name: name of matrix in the OMX file, can include "{period}"
                 placeholder
@@ -340,7 +267,7 @@
         value_of_time: value of time for this class in $ / hr
         operating_cost_per_mile: vehicle operating cost in cents / mile
         demand: list of OMX file and matrix keyname references,
-            see HighwayClassDemandConfig
+            see ClassDemandConfig
         excluded_links: list of keywords to identify links to exclude from
             this class' available subnetwork (generate link.modes)
             Options are:
@@ -378,7 +305,7 @@
     skims: Tuple[str, ...] = Field()
     toll: Tuple[str, ...] = Field()
     toll_factor: Optional[float] = Field(default=None, gt=0)
-    demand: Tuple[HighwayClassDemandConfig, ...] = Field()
+    demand: Tuple[ClassDemandConfig, ...] = Field()
 
 
 @dataclass(frozen=True)
@@ -604,40 +531,6 @@
 class TransitModeConfig(ConfigItem):
     """Transit mode definition (see also mode in the Emme API)"""
 
-<<<<<<< HEAD
-    mode_id: str
-    name: str
-    type: str
-    assign_type: str
-    short_name: str = None
-    in_vehicle_perception_factor: float = None
-    speed_miles_per_hour: float = None
-
-    def _validate(self):
-        assert len(self.mode_id) == 1, "mode_id must be one character"
-        valid_types = ["WALK", "ACCESS", "EGRESS", "LOCAL", "PREMIUM"]
-        assert (
-            self.type in valid_types
-        ), f"assign_type must be one of {', '.join(valid_types)}"
-        valid_assign_types = ["TRANSIT", "AUX_TRANSIT"]
-        assert (
-            self.assign_type in valid_assign_types
-        ), f"assign_type must be one of {', '.join(valid_assign_types)}"
-        assert (
-            self.assign_type != "TRANSIT"
-            or self.in_vehicle_perception_factor is not None
-        ), "in_vehicle_perception_factor must be specified for TRANSIT assign_type"
-        assert (
-            self.assign_type != "TRANSIT" or self.short_name is not None
-        ), "short_name must be specified for TRANSIT assign_type"
-        assert (
-            self.assign_type != "AUX_TRANSIT" or self.speed_miles_per_hour is not None
-        ), "speed_miles_per_hour must be specified for AUX_TRANSIT assign_type"
-
-
-@dataclass(init=False, frozen=True)
-class TransitVehicle(ConfigItem):
-=======
     type: Literal["WALK", "ACCESS", "EGRESS", "LOCAL", "PREMIUM"]
     assign_type: Literal["TRANSIT", "AUX_TRANSIT"]
     mode_id: str = Field(min_length=1, max_length=1)
@@ -661,10 +554,16 @@
             assert value is not None, "must be specified when assign_type==AUX_TRANSIT"
         return value
 
+    @classmethod
+    @validator("speed_miles_per_hour")
+    def mode_id_valid(cls, value):
+        """Validate mode_id"""
+        assert len(self.mode_id) == 1, "mode_id must be one character"
+        return value
+
 
 @dataclass(frozen=True)
 class TransitVehicleConfig(ConfigItem):
->>>>>>> 4f4eb193
     """Transit vehicle definition (see also transit vehicle in the Emme API)"""
 
     vehicle_id: int
@@ -675,34 +574,24 @@
     total_capacity: Optional[int] = Field(default=None, ge=0)
 
 
-<<<<<<< HEAD
 @dataclass(init=False, frozen=True)
-class TransitClass(ConfigItem):
+class TransitClassConfig(ConfigItem):
     """Transit demand class definition"""
 
     skim_set_id: str
     name: str
     description: str
-    mode_types: List[str]
-    demand: List[Demand]
+    mode_types: Tuple[str, ...]
+    demand: Tuple[ClassDemandConfig, ...]
 
 
 @dataclass(init=False, frozen=True)
-class Transit(ConfigItem):
-    """Transit assignment parameters"""
-
-    modes: List[TransitMode]
-    vehicles: List[TransitVehicle]
-    classes: List[TransitClass]
-=======
-@dataclass(frozen=True)
 class TransitConfig(ConfigItem):
     """Transit assignment parameters"""
 
     modes: Tuple[TransitModeConfig, ...]
     vehicles: Tuple[TransitVehicleConfig, ...]
-
->>>>>>> 4f4eb193
+    classes: Tuple[TransitClassConfig, ...]
     apply_msa_demand: bool
     value_of_time: float
     effective_headway_source: str
@@ -718,7 +607,6 @@
     fare_max_transfer_distance_miles: float
     use_fares: bool
     override_connector_times: bool
-<<<<<<< HEAD
     use_ccr: bool
     split_connectors_to_prevent_walk: bool = True
     max_ccr_iterations: float = None
@@ -726,15 +614,6 @@
     input_connector_egress_times_path: str = None
     output_stop_usage_path: str = None
     output_transit_boardings_path: str = None
-
-
-@dataclass(init=False, frozen=True)
-class Emme(ConfigItem):
-    """Emme-specific parameters"""
-=======
-    input_connector_access_times_path: Optional[str] = Field(default=None)
-    input_connector_egress_times_path: Optional[str] = Field(default=None)
-    output_stop_usage_path: Optional[str] = Field(default=None)
 
 
 @dataclass(frozen=True)
@@ -753,7 +632,6 @@
             using MAX-1 (on desktop systems) or MAX-2 (on servers with many
             logical processors) to leave capacity for background / other tasks.
     """
->>>>>>> 4f4eb193
 
     all_day_scenario_id: int
     project_path: str
