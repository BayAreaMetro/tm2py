"""Config implementation and schema."""
# pylint: disable=too-many-instance-attributes

from abc import ABC
<<<<<<< HEAD
import pathlib
from typing import Collection, Tuple, Union, Optional
from typing_extensions import Literal
=======
from typing import List, Optional, Tuple, Union
>>>>>>> 28e3c9b6

import toml
from pydantic import Field, validator
from pydantic.dataclasses import dataclass
from typing_extensions import Literal


class ConfigItem(ABC):
    """Base class to add partial dict-like interface to tm2py model configuration.

    Allow use of .items() ["X"] and .get("X") .to_dict() from configuration.

    Not to be constructed directly. To be used a mixin for dataclasses
    representing config schema.
    Do not use "get" "to_dict", or "items" for key names.
    """

    def __getitem__(self, key):
        """Get item for config. D[key] -> D[key] if key in D, else raise KeyError."""
        return getattr(self, key)

    def items(self):
        """The sub-config objects in config."""
        return self.__dict__.items()

    def get(self, key, default=None):
        """Return the value for key if key is in the dictionary, else default."""
        return self.__dict__.get(key, default)


@dataclass(frozen=True)
class ScenarioConfig(ConfigItem):
    """Scenario related parameters.

    Properties:
        verify: optional, default False if specified as True components will run
            additional post-process verify step to validate results / outputs
            (not implemented yet)
        maz_landuse_file: relative path to maz_landuse_file used by multiple
            components
        year: model year, must be at least 2005
    """

    maz_landuse_file: pathlib.Path
    year: int = Field(ge=2005)
    verify: Optional[bool] = Field(default=False)


ComponentNames = Literal[
    "create_tod_scenarios",
    "active_modes",
    "air_passenger",
    "prepare_network_highway",
    "highway_maz_assign",
    "highway",
    "highway_maz_skim",
    "transit",
    "household",
    "visitor",
    "internal_external",
    "truck",
]
EmptyString = Literal[""]


@dataclass(frozen=True)
class RunConfig(ConfigItem):
    """Model run parameters.

    Properties:
        start_iteration: start iteration number, 0 to include initial_components
        end_iteration: final iteration number
        start_component: name of component to start with, will skip components
            list prior to this component
        initial_components: list of components to run as initial (0) iteration
        global_iteration_components: list of component to run at every iteration, in order
        final_components: list of components to run after final iteration, in order
    """

    initial_components: Tuple[ComponentNames, ...]
    global_iteration_components: Tuple[ComponentNames, ...]
    final_components: Tuple[ComponentNames, ...]
    start_iteration: int = Field(ge=0)
    end_iteration: int = Field(gt=0)
    start_component: Optional[Union[ComponentNames, EmptyString]] = Field(default="")

<<<<<<< HEAD
    @classmethod
    @validator("end_iteration", allow_reuse=True)
    def end_iteration_gt_start(cls, value, values):
        """Validate end_iteration greater than start_iteration"""
=======
    @validator("end_iteration")
    def end_iteration_gt_start(value, values):
        """Validate end_iteration greater than start_iteration."""
>>>>>>> 28e3c9b6
        if "start_iteration" in values:
            assert (
                value > values["start_iteration"]
            ), "must be greater than start_iteration"
        return value


@dataclass(frozen=True)
class TimePeriodConfig(ConfigItem):
    """Time time period entry."""

    name: str
    length_hours: float = Field(gt=0)
    highway_capacity_factor: float = Field(gt=0)
    emme_scenario_id: int = Field(ge=1)


@dataclass(frozen=True)
class HouseholdConfig(ConfigItem):
    """Household (residents) model parameters."""

    highway_demand_file: pathlib.Path
    transit_demand_file: pathlib.Path


@dataclass(frozen=True)
class AirPassengerDemandAggregationConfig(ConfigItem):
    """Air passenger demand aggregation input parameters."""

    result_class_name: str
    src_group_name: str
    access_modes: Tuple[str, ...]


@dataclass(frozen=True)
class AirPassengerConfig(ConfigItem):
    """Air passenger model parameters."""

    highway_demand_file: pathlib.Path
    input_demand_folder: pathlib.Path
    reference_start_year: str
    reference_end_year: str
    demand_aggregation: Tuple[AirPassengerDemandAggregationConfig, ...]


@dataclass(frozen=True)
class InternalExternalConfig(ConfigItem):
    """Internal <-> External model parameters."""

    highway_demand_file: pathlib.Path
    input_demand_file: pathlib.Path
    reference_year: int
    toll_choice_time_coefficient: float
    value_of_time: float
    shared_ride_2_toll_factor: float
    shared_ride_3_toll_factor: float
    operating_cost_per_mile: float


@dataclass(frozen=True)
class TruckConfig(ConfigItem):
    """Truck model parameters."""

    highway_demand_file: pathlib.Path
    k_factors_file: pathlib.Path
    friction_factors_file: pathlib.Path
    value_of_time: float
    operating_cost_per_mile: float
    toll_choice_time_coefficient: float
    max_balance_iterations: int
    max_balance_relative_error: float


@dataclass(frozen=True)
class ActiveModeShortestPathSkimConfig(ConfigItem):
    """Active mode skim entry."""

    mode: str
    roots: str
    leaves: str
    output: str
    max_dist_miles: float = None


@dataclass(frozen=True)
class ActiveModesConfig(ConfigItem):
    """Active Mode skim parameters."""

    emme_scenario_id: int
    shortest_path_skims: Tuple[ActiveModeShortestPathSkimConfig, ...]


@dataclass(frozen=True)
class HighwayCapClassConfig(ConfigItem):
    """Highway link capacity and speed ('capclass') index entry.

    Properties:
        capclass: cross index for link @capclass lookup
        capacity: value for link capacity, PCE / hour
        free_flow_speed: value for link free flow speed, miles / hour
        critical_speed: value for critical speed (Ja) used in Akcelik
            type functions
    """

    capclass: int = Field(ge=0)
    capacity: float = Field(ge=0)
    free_flow_speed: float = Field(ge=0)
    critical_speed: float = Field(ge=0)


@dataclass(frozen=True)
class HighwayClassDemandConfig(ConfigItem):
    """Highway class input source for demand.

    Used to specify where to find related demand file for this
    highway class. Multiple

    Properties:
        source: reference name of the component section for the
                source "highway_demand_file" location, one of:
                "household", "air_passenger", "internal_external", "truck"
        name: name of matrix in the OMX file, can include "{period}"
                placeholder
        factor: optional, multiplicative factor to generate PCEs from
                trucks or convert person-trips to vehicle-trips for HOVs
    """

    name: str = Field()
    source: str = Literal["household", "air_passenger", "internal_external", "truck"]
    factor: float = Field(default=1.0, gt=0)


@dataclass(frozen=True)
class HighwayClassConfig(ConfigItem):
    """Highway assignment class definition.

    Note that excluded_links, skims and toll attribute names include
    vehicle groups ("{vehicle}") which reference the list of
    highway.toll.dst_vehicle_group_names (see HighwayTollsConfig).
    The default example model config uses:
    "da", "sr2", "sr3", "vsm", sml", "med", "lrg"

    Example single class config:
        name = "da"
        description= "drive alone"
        mode_code= "d"
        [[highway.classes.demand]]
            source = "household"
            name = "SOV_GP_{period}"
        [[highway.classes.demand]]
            source = "air_passenger"
            name = "da"
        [[highway.classes.demand]]
            source = "internal_external"
            name = "da"
        excluded_links = ["is_toll_da", "is_sr2"],
        value_of_time = 18.93,  # $ / hr
        operating_cost_per_mile = 17.23,  # cents / mile
        toll = ["@bridgetoll_da"]
        skims = ["time", "dist", "freeflowtime", "bridgetoll_da"],

    Properties:
        name: short (up to 10 character) unique reference name for the class.
            used in attribute and matrix names
        description: longer text used in attribute and matrix descriptions
        mode_code: single character mode, used to generate link.modes to
            identify subnetwork, generated from "excluded_links" keywords.
            Should be unique in list of classes, unless multiple classes
            have identical excluded_links specification. Cannot be the
            same as used for highway.maz_to_maz.mode_code.
        value_of_time: value of time for this class in $ / hr
        operating_cost_per_mile: vehicle operating cost in cents / mile
        demand: list of OMX file and matrix keyname references,
            see HighwayClassDemandConfig
        excluded_links: list of keywords to identify links to exclude from
            this class' available subnetwork (generate link.modes)
            Options are:
                - "is_sr": is reserved for shared ride (@useclass in 2,3)
                - "is_sr2": is reserved for shared ride 2+ (@useclass == 2)
                - "is_sr3": is reserved for shared ride 3+ (@useclass == 3)
                - "is_auto_only": is reserved for autos (non-truck) (@useclass != 1)
                - "is_toll_{vehicle}": has a value (non-bridge) toll for the {vehicle} toll group
        toll: list of additional toll cost link attribute (values stored in cents),
            summed, one of "@bridgetoll_{vehicle}", "@valuetoll_{vehicle}"
        toll_factor: optional, factor to apply to toll values in cost calculation
        pce: optional, passenger car equivalent to convert assigned demand in
            PCE units to vehicles for total assigned vehicle calculations
        skims: list of skim matrices to generate
            Options are:
                "time": pure travel time in minutes
                "dist": distance in miles
                "hovdist": distance on HOV facilities (is_sr2 or is_sr3)
                "tolldist": distance on toll facilities
                    (@tollbooth > highway.tolls.tollbooth_start_index)
                "freeflowtime": free flow travel time in minutes
                "bridgetoll_{vehicle}": bridge tolls, {vehicle} refers to toll group
                "valuetoll_{vehicle}": other, non-bridge tolls, {vehicle} refers to toll group
    """

    name: str = Field(min_length=1, max_length=10)
    description: str = Field(default="")
    mode_code: str = Field(min_length=1, max_length=1)
    value_of_time: float = Field(gt=0)
    operating_cost_per_mile: float = Field(ge=0)
    pce: Optional[float] = Field(default=1.0, gt=0)
    # Note that excluded_links, skims, and tolls validated under HighwayConfig to include
    # highway.toll.dst_vehicle_group_names names
    excluded_links: Tuple[str, ...] = Field()
    skims: Tuple[str, ...] = Field()
    toll: Tuple[str, ...] = Field()
    toll_factor: Optional[float] = Field(default=None, gt=0)
    demand: Tuple[HighwayClassDemandConfig, ...] = Field()


@dataclass(frozen=True)
class HighwayTollsConfig(ConfigItem):
    """Highway assignment and skim input tolls and related parameters.

    Properties:
        file_path: source relative file path for the highway tolls index CSV
        tollbooth_start_index: tollbooth separates links with "bridge" tolls
            (index < this value) vs. "value" tolls. These toll attributes
            can then be referenced separately in the highway.classes[].tolls
            list
        src_vehicle_group_names: name used for the vehicle toll CSV column IDs,
            of the form "toll{period}_{vehicle}"
        dst_vehicle_group_names: list of names used in destination network
            for the corresponding vehicle group. Length of list must be the same
            as src_vehicle_group_names. Used for toll related attributes and
            resulting skim matrices. Cross-referenced in list of highway.classes[]:
                excluded_links: "is_toll_{vehicle}"
                tolls: "@bridgetoll_{vehicle}", "@valuetoll_{vehicle}"
                skims: "bridgetoll_{vehicle}", "valuetoll_{vehicle}"
    """

    file_path: pathlib.Path = Field()
    tollbooth_start_index: int = Field(gt=1)
    src_vehicle_group_names: Tuple[str, ...] = Field()
    dst_vehicle_group_names: Tuple[str, ...] = Field()

<<<<<<< HEAD
    @classmethod
    @validator("dst_vehicle_group_names", always=True, allow_reuse=True)
    def dst_vehicle_group_names_length(cls, value, values):
        """Validate dst_vehicle_group_names has same length as src_vehicle_group_names"""
=======
    @validator("dst_vehicle_group_names", always=True)
    def dst_vehicle_group_names_length(value, values):
        """Validate dst_vehicle_group_names has same length as src_vehicle_group_names."""
>>>>>>> 28e3c9b6
        if "src_vehicle_group_names" in values:
            assert len(value) == len(
                values["src_vehicle_group_names"]
            ), "must be same length as src_vehicle_group_names"
        return value


COUNTY_NAMES = Literal[
    "San Francisco",
    "San Mateo",
    "Santa Clara",
    "Alameda",
    "Contra Costa",
    "Solano",
    "Napa",
    "Sonoma",
    "Marin",
]


@dataclass(frozen=True)
class DemandCountyGroupConfig(ConfigItem):
    """Grouping of counties for assignment and demand files.

    Properties:
        number: id number for this group, must be unique
        counties: list of one or more county names
    """

    number: int = Field()
    counties: Tuple[COUNTY_NAMES, ...] = Field()


@dataclass(frozen=True)
class HighwayMazToMazConfig(ConfigItem):
    """Highway MAZ to MAZ shortest path assignment and skim parameters.

    Properties:
        mode_code: single character mode, used to generate link.modes to
            identify subnetwork, generated from "excluded_links" keywords,
            plus including MAZ connectors.
        value_of_time: value of time for this class in $ / hr
        operating_cost_per_mile: vehicle operating cost in cents / mile
        max_skim_cost: max shortest path distance to search for MAZ-to-MAZ
            skims, in generized costs units (includes operating cost
            converted to minutes)
        excluded_links: list of keywords to identify links to exclude from
            MAZ-to-MAZ paths, see HighwayClassConfig.excluded_links
        demand_file: relative path to find the input demand files
            can have use a placeholder for {period} and {number}, where the
            {period} is the time_period.name (see TimePeriodConfig)
            and {number} is the demand_count_groups[].number
            (see DemandCountyGroupConfig)
            e.g.: auto_{period}_MAZ_AUTO_{number}_{period}.omx
        demand_county_groups: List of demand county names and
        skim_period: period name to use for the shotest path skims, must
            match one of the names listed in the time_periods
        output_skim_file: relative path to resulting MAZ-to-MAZ skims
    """

    mode_code: str = Field(min_length=1, max_length=1)
    value_of_time: float = Field(gt=0)
    operating_cost_per_mile: float = Field(ge=0)
    max_skim_cost: float = Field(gt=0)
    excluded_links: Tuple[str, ...] = Field()
    demand_file: pathlib.Path = Field()
    demand_county_groups: Tuple[DemandCountyGroupConfig, ...] = Field()
    skim_period: str = Field()
    output_skim_file: pathlib.Path = Field()

<<<<<<< HEAD
    @classmethod
    @validator("demand_county_groups", allow_reuse=True)
    def unique_group_numbers(cls, value):
        """Validate list of demand_county_groups has unique .number values"""
=======
    @validator("demand_county_groups")
    def unique_group_numbers(value):
        """Validate list of demand_county_groups has unique .number values."""
>>>>>>> 28e3c9b6
        group_ids = [group.number for group in value]
        assert len(group_ids) == len(set(group_ids)), "-> number value must be unique"
        return value


@dataclass(frozen=True)
class HighwayConfig(ConfigItem):
    """Highway assignment and skims parameters.

    Properties:
        generic_highway_mode_code: single character unique mode ID for entire
            highway network (no excluded_links)
        relative_gap: target relative gap stopping criteria
        max_iterations: maximum iterations stopping criteria
        area_type_buffer_dist_miles: used to in calculation to categorize link @areatype
            The area type is determined based on the average density of nearby
            (within this buffer distance) MAZs, using (pop+jobs*2.5)/acres
        output_skim_path: relative path template for output skims in OMX format
        tolls: input toll specification, see HighwayTollsConfig
        maz_to_maz: maz-to-maz shortest path assignment and skim specification,
            see HighwayMazToMazConfig
        classes: highway assignment multi-class setup and skim specification,
            see HighwayClassConfig
        capclass_lookup: index cross-reference table from the link @capclass value
            to the free-flow speed, capacity, and critical speed values
    """

    generic_highway_mode_code: str = Field(min_length=1, max_length=1)
    relative_gap: float = Field(ge=0)
    max_iterations: int = Field(ge=0)
    area_type_buffer_dist_miles: float = Field(gt=0)
    output_skim_path: pathlib.Path = Field()
    tolls: HighwayTollsConfig = Field()
    maz_to_maz: HighwayMazToMazConfig = Field()
    classes: Tuple[HighwayClassConfig, ...] = Field()
    capclass_lookup: Tuple[HighwayCapClassConfig, ...] = Field()

<<<<<<< HEAD
    @classmethod
    @validator("capclass_lookup", allow_reuse=True)
    def unique_capclass_numbers(cls, value):
        """Validate list of capclass_lookup has unique .capclass values"""
=======
    @validator("capclass_lookup")
    def unique_capclass_numbers(value):
        """Validate list of capclass_lookup has unique .capclass values."""
>>>>>>> 28e3c9b6
        capclass_ids = [i.capclass for i in value]
        error_msg = "-> capclass value must be unique in list"
        assert len(capclass_ids) == len(set(capclass_ids)), error_msg
        return value

<<<<<<< HEAD
    @classmethod
    @validator("classes", pre=True, allow_reuse=True)
    def unique_class_names(cls, value):
        """Validate list of classes has unique .name values"""
=======
    @validator("classes", pre=True)
    def unique_class_names(value):
        """Validate list of classes has unique .name values."""
>>>>>>> 28e3c9b6
        class_names = [highway_class["name"] for highway_class in value]
        error_msg = "-> name value must be unique in list"
        assert len(class_names) == len(set(class_names)), error_msg
        return value

<<<<<<< HEAD
    @classmethod
    @validator("classes", allow_reuse=True)
    def validate_class_mode_excluded_links(cls, value, values):
        """Validate list of classes has unique .mode_code or .excluded_links match"""
=======
    @validator("classes")
    def validate_class_mode_excluded_links(value, values):
        """Validate list of classes has unique .mode_code or .excluded_links match."""
>>>>>>> 28e3c9b6
        # validate if any mode IDs are used twice, that they have the same excluded links sets
        mode_excluded_links = {values["generic_highway_mode_code"]: set([])}
        for i, highway_class in enumerate(value):
            # maz_to_maz.mode_code must be unique
            if "maz_to_maz" in values:
                assert (
                    highway_class["mode_code"] != values["maz_to_maz"]["mode_code"]
                ), f"-> {i} -> mode_code: cannot be the same as the highway.maz_to_maz.mode_code"
            # make sure that if any mode IDs are used twice, they have the same excluded links sets
            if highway_class.mode_code in mode_excluded_links:
                ex_links1 = highway_class["excluded_links"]
                ex_links2 = mode_excluded_links[highway_class["mode_code"]]
                error_msg = (
                    f"-> {i}: duplicated mode codes ('{highway_class['mode_code']}') "
                    f"with different excluded links: {ex_links1} and {ex_links2}"
                )
                assert ex_links1 == ex_links2, error_msg
            mode_excluded_links[highway_class.mode_code] = highway_class.excluded_links
        return value

<<<<<<< HEAD
    @classmethod
    @validator("classes", allow_reuse=True)
    def validate_class_keyword_lists(cls, value, values):
        """Validate classes .skims, .toll, and .excluded_links values"""
=======
    @validator("classes")
    def validate_class_keyword_lists(value, values):
        """Validate classes .skims, .toll, and .excluded_links values."""
>>>>>>> 28e3c9b6
        if "tolls" not in values:
            return value
        avail_skims = ["time", "dist", "hovdist", "tolldist", "freeflowtime"]
        available_link_sets = ["is_sr", "is_sr2", "is_sr3", "is_auto_only"]
        avail_toll_attrs = []
        for name in values["tolls"].dst_vehicle_group_names:
            toll_types = [f"bridgetoll_{name}", f"valuetoll_{name}"]
            avail_skims.extend(toll_types)
            avail_toll_attrs.extend(["@" + name for name in toll_types])
            available_link_sets.append(f"is_toll_{name}")

        # validate class skim name list and toll attribute against toll setup
        def check_keywords(class_num, key, val, available):
            extra_keys = set(val) - set(available)
            error_msg = (
                f" -> {class_num} -> {key}: unrecognized {key} name(s): "
                f"{','.join(extra_keys)}.  Available names are: {', '.join(available)}"
            )
            assert not extra_keys, error_msg

        for i, highway_class in enumerate(value):
            check_keywords(i, "skim", highway_class["skims"], avail_skims)
            check_keywords(i, "toll", highway_class["toll"], avail_toll_attrs)
            check_keywords(
                i,
                "excluded_links",
                highway_class["excluded_links"],
                available_link_sets,
            )
        return value


@dataclass(frozen=True)
class TransitModeConfig(ConfigItem):
    """Transit mode definition (see also mode in the Emme API)."""

    type: Literal["WALK", "ACCESS", "EGRESS", "LOCAL", "PREMIUM"]
    assign_type: Literal["TRANSIT", "AUX_TRANSIT"]
    mode_id: str = Field(min_length=1, max_length=1)
    name: str = Field(max_length=10)
    in_vehicle_perception_factor: Optional[float] = Field(default=None, ge=0)
    speed_miles_per_hour: Optional[float] = Field(default=None, gt=0)

<<<<<<< HEAD
    @classmethod
    @validator("in_vehicle_perception_factor", always=True, allow_reuse=True)
    def in_vehicle_perception_factor_valid(cls, value, values):
        """Validate in_vehicle_perception_factor exists if assign_type is TRANSIT"""
=======
    @validator("in_vehicle_perception_factor", always=True)
    def in_vehicle_perception_factor_valid(value, values):
        """Validate in_vehicle_perception_factor exists if assign_type is TRANSIT."""
>>>>>>> 28e3c9b6
        if "assign_type" in values and values["assign_type"] == "TRANSIT":
            assert value is not None, "must be specified when assign_type==TRANSIT"
        return value

<<<<<<< HEAD
    @classmethod
    @validator("speed_miles_per_hour", always=True, allow_reuse=True)
    def speed_miles_per_hour_valid(cls, value, values):
        """Validate speed_miles_per_hour exists if assign_type is AUX_TRANSIT"""
=======
    @validator("speed_miles_per_hour", always=True)
    def speed_miles_per_hour_valid(value, values):
        """Validate speed_miles_per_hour exists if assign_type is AUX_TRANSIT."""
>>>>>>> 28e3c9b6
        if "assign_type" in values and values["assign_type"] == "AUX_TRANSIT":
            assert value is not None, "must be specified when assign_type==AUX_TRANSIT"
        return value


@dataclass(frozen=True)
class TransitVehicleConfig(ConfigItem):
    """Transit vehicle definition (see also transit vehicle in the Emme API)."""

    vehicle_id: int
    mode: str
    name: str
    auto_equivalent: Optional[float] = Field(default=0, ge=0)
    seated_capacity: Optional[int] = Field(default=None, ge=0)
    total_capacity: Optional[int] = Field(default=None, ge=0)


@dataclass(frozen=True)
class TransitConfig(ConfigItem):
    """Transit assignment parameters."""

    modes: Tuple[TransitModeConfig, ...]
    vehicles: Tuple[TransitVehicleConfig, ...]

    apply_msa_demand: bool
    value_of_time: float
    effective_headway_source: str
    initial_wait_perception_factor: float
    transfer_wait_perception_factor: float
    walk_perception_factor: float
    initial_boarding_penalty: float
    transfer_boarding_penalty: float
    max_transfers: int
    output_skim_path: pathlib.Path
    fares_path: pathlib.Path
    fare_matrix_path: pathlib.Path
    fare_max_transfer_distance_miles: float
    use_fares: bool
    override_connector_times: bool
    input_connector_access_times_path: Optional[pathlib.Path] = Field(default=None)
    input_connector_egress_times_path: Optional[pathlib.Path] = Field(default=None)
    output_stop_usage_path: Optional[pathlib.Path] = Field(default=None)


@dataclass(frozen=True)
class EmmeConfig(ConfigItem):
    """Emme-specific parameters.

    Properties:
        all_day_scenario_id: scenario ID to use for all day
            (initial imported) scenario with all time period data
        project_path: relative path from run_dir to Emme desktop project (.emp)
        highway_database_path: relative path to highway Emmebank
        active_database_paths: list of relative paths to active mode Emmebanks
        transit_database_path: relative path to transit Emmebank
        num_processors: the number of processors to use in Emme procedures,
            either as an integer, or value MAX, MAX-N. Typically recommend
            using MAX-1 (on desktop systems) or MAX-2 (on servers with many
            logical processors) to leave capacity for background / other tasks.
    """

    all_day_scenario_id: int
    project_path: pathlib.Path
    highway_database_path: pathlib.Path
    active_database_paths: Tuple[pathlib.Path, ...]
    transit_database_path: pathlib.Path
    num_processors: str = Field(regex=r"^MAX$|^MAX-\d+$|^\d+$")


@dataclass(frozen=True)
class Configuration(ConfigItem):
    """Configuration: root of the model configuration."""

    scenario: ScenarioConfig
    run: RunConfig
    time_periods: Tuple[TimePeriodConfig, ...]
    household: HouseholdConfig
    air_passenger: AirPassengerConfig
    internal_external: InternalExternalConfig
    truck: TruckConfig
    active_modes: ActiveModesConfig
    highway: HighwayConfig
    transit: TransitConfig
    emme: EmmeConfig

    @classmethod
<<<<<<< HEAD
    def load_toml(
        cls,
        toml_path: Union[Collection[Union[str, pathlib.Path]], str, pathlib.Path],
    ) -> "Configuration":
        """Load configuration from .toml files(s)
=======
    def load_toml(cls, path: Union[str, List[str]]):
        """Load configuration from .toml files(s).
>>>>>>> 28e3c9b6

        Normally the config is split into a scenario_config.toml file and a
        model_config.toml file.

        Args:
            toml_path: a valid system path string or Path object to a TOML format config file or
                list of paths of path objects to a set of TOML files.

        Returns:
            A Configuration object
        """
        if not isinstance(toml_path, Collection):
            toml_path = [toml_path]
        toml_path = list(map(pathlib.Path, toml_path))

        data = _load_toml(toml_path[0])
        for path_item in toml_path[1:]:
            _merge_dicts(data, _load_toml(path_item))
        return cls(**data)

    @validator("highway")
    def maz_skim_period_exists(value, values):
        """Validate highway.maz_to_maz.skim_period refers to a valid period."""
        if "time_periods" in values:
            time_period_names = set(time.name for time in values["time_periods"])
            assert (
                value.maz_to_maz.skim_period in time_period_names
            ), "maz_to_maz -> skim_period -> name not found in time_periods list"
        return value


<<<<<<< HEAD
def _load_toml(path: pathlib.Path) -> dict:
    """Load config from toml file at path"""
=======
def _load_toml(path: str) -> dict:
    """Load config from toml file at path."""
>>>>>>> 28e3c9b6
    with open(path, "r", encoding="utf-8") as toml_file:
        data = toml.load(toml_file)
    return data


def _merge_dicts(right, left, path=None):
    """Merges the contents of nested dict left into nested dict right.

    Raises errors in case of namespace conflicts.

    Args:
        right: dict, modified in place
        left: dict to be merged into right
        path: default None, sequence of keys to be reported in case of
            error in merging nested dictionaries
    """
    if path is None:
        path = []
    for key in left:
        if key in right:
            if isinstance(right[key], dict) and isinstance(left[key], dict):
                _merge_dicts(right[key], left[key], path + [str(key)])
            else:
                path = ".".join(path + [str(key)])
                raise Exception(f"duplicate keys in source .toml files: {path}")
        else:
            right[key] = left[key]<|MERGE_RESOLUTION|>--- conflicted
+++ resolved
@@ -2,13 +2,9 @@
 # pylint: disable=too-many-instance-attributes
 
 from abc import ABC
-<<<<<<< HEAD
 import pathlib
 from typing import Collection, Tuple, Union, Optional
 from typing_extensions import Literal
-=======
-from typing import List, Optional, Tuple, Union
->>>>>>> 28e3c9b6
 
 import toml
 from pydantic import Field, validator
@@ -95,16 +91,9 @@
     end_iteration: int = Field(gt=0)
     start_component: Optional[Union[ComponentNames, EmptyString]] = Field(default="")
 
-<<<<<<< HEAD
-    @classmethod
-    @validator("end_iteration", allow_reuse=True)
-    def end_iteration_gt_start(cls, value, values):
-        """Validate end_iteration greater than start_iteration"""
-=======
     @validator("end_iteration")
     def end_iteration_gt_start(value, values):
         """Validate end_iteration greater than start_iteration."""
->>>>>>> 28e3c9b6
         if "start_iteration" in values:
             assert (
                 value > values["start_iteration"]
@@ -345,16 +334,9 @@
     src_vehicle_group_names: Tuple[str, ...] = Field()
     dst_vehicle_group_names: Tuple[str, ...] = Field()
 
-<<<<<<< HEAD
-    @classmethod
-    @validator("dst_vehicle_group_names", always=True, allow_reuse=True)
-    def dst_vehicle_group_names_length(cls, value, values):
-        """Validate dst_vehicle_group_names has same length as src_vehicle_group_names"""
-=======
     @validator("dst_vehicle_group_names", always=True)
     def dst_vehicle_group_names_length(value, values):
         """Validate dst_vehicle_group_names has same length as src_vehicle_group_names."""
->>>>>>> 28e3c9b6
         if "src_vehicle_group_names" in values:
             assert len(value) == len(
                 values["src_vehicle_group_names"]
@@ -425,16 +407,9 @@
     skim_period: str = Field()
     output_skim_file: pathlib.Path = Field()
 
-<<<<<<< HEAD
-    @classmethod
-    @validator("demand_county_groups", allow_reuse=True)
-    def unique_group_numbers(cls, value):
-        """Validate list of demand_county_groups has unique .number values"""
-=======
     @validator("demand_county_groups")
     def unique_group_numbers(value):
         """Validate list of demand_county_groups has unique .number values."""
->>>>>>> 28e3c9b6
         group_ids = [group.number for group in value]
         assert len(group_ids) == len(set(group_ids)), "-> number value must be unique"
         return value
@@ -472,46 +447,25 @@
     classes: Tuple[HighwayClassConfig, ...] = Field()
     capclass_lookup: Tuple[HighwayCapClassConfig, ...] = Field()
 
-<<<<<<< HEAD
-    @classmethod
-    @validator("capclass_lookup", allow_reuse=True)
-    def unique_capclass_numbers(cls, value):
-        """Validate list of capclass_lookup has unique .capclass values"""
-=======
     @validator("capclass_lookup")
     def unique_capclass_numbers(value):
         """Validate list of capclass_lookup has unique .capclass values."""
->>>>>>> 28e3c9b6
         capclass_ids = [i.capclass for i in value]
         error_msg = "-> capclass value must be unique in list"
         assert len(capclass_ids) == len(set(capclass_ids)), error_msg
         return value
 
-<<<<<<< HEAD
-    @classmethod
-    @validator("classes", pre=True, allow_reuse=True)
-    def unique_class_names(cls, value):
-        """Validate list of classes has unique .name values"""
-=======
     @validator("classes", pre=True)
     def unique_class_names(value):
         """Validate list of classes has unique .name values."""
->>>>>>> 28e3c9b6
         class_names = [highway_class["name"] for highway_class in value]
         error_msg = "-> name value must be unique in list"
         assert len(class_names) == len(set(class_names)), error_msg
         return value
 
-<<<<<<< HEAD
-    @classmethod
-    @validator("classes", allow_reuse=True)
-    def validate_class_mode_excluded_links(cls, value, values):
-        """Validate list of classes has unique .mode_code or .excluded_links match"""
-=======
     @validator("classes")
     def validate_class_mode_excluded_links(value, values):
         """Validate list of classes has unique .mode_code or .excluded_links match."""
->>>>>>> 28e3c9b6
         # validate if any mode IDs are used twice, that they have the same excluded links sets
         mode_excluded_links = {values["generic_highway_mode_code"]: set([])}
         for i, highway_class in enumerate(value):
@@ -532,16 +486,9 @@
             mode_excluded_links[highway_class.mode_code] = highway_class.excluded_links
         return value
 
-<<<<<<< HEAD
-    @classmethod
-    @validator("classes", allow_reuse=True)
-    def validate_class_keyword_lists(cls, value, values):
-        """Validate classes .skims, .toll, and .excluded_links values"""
-=======
     @validator("classes")
     def validate_class_keyword_lists(value, values):
         """Validate classes .skims, .toll, and .excluded_links values."""
->>>>>>> 28e3c9b6
         if "tolls" not in values:
             return value
         avail_skims = ["time", "dist", "hovdist", "tolldist", "freeflowtime"]
@@ -585,30 +532,16 @@
     in_vehicle_perception_factor: Optional[float] = Field(default=None, ge=0)
     speed_miles_per_hour: Optional[float] = Field(default=None, gt=0)
 
-<<<<<<< HEAD
-    @classmethod
-    @validator("in_vehicle_perception_factor", always=True, allow_reuse=True)
-    def in_vehicle_perception_factor_valid(cls, value, values):
-        """Validate in_vehicle_perception_factor exists if assign_type is TRANSIT"""
-=======
     @validator("in_vehicle_perception_factor", always=True)
     def in_vehicle_perception_factor_valid(value, values):
         """Validate in_vehicle_perception_factor exists if assign_type is TRANSIT."""
->>>>>>> 28e3c9b6
         if "assign_type" in values and values["assign_type"] == "TRANSIT":
             assert value is not None, "must be specified when assign_type==TRANSIT"
         return value
 
-<<<<<<< HEAD
-    @classmethod
-    @validator("speed_miles_per_hour", always=True, allow_reuse=True)
-    def speed_miles_per_hour_valid(cls, value, values):
-        """Validate speed_miles_per_hour exists if assign_type is AUX_TRANSIT"""
-=======
     @validator("speed_miles_per_hour", always=True)
     def speed_miles_per_hour_valid(value, values):
         """Validate speed_miles_per_hour exists if assign_type is AUX_TRANSIT."""
->>>>>>> 28e3c9b6
         if "assign_type" in values and values["assign_type"] == "AUX_TRANSIT":
             assert value is not None, "must be specified when assign_type==AUX_TRANSIT"
         return value
@@ -695,16 +628,11 @@
     emme: EmmeConfig
 
     @classmethod
-<<<<<<< HEAD
     def load_toml(
         cls,
         toml_path: Union[Collection[Union[str, pathlib.Path]], str, pathlib.Path],
     ) -> "Configuration":
         """Load configuration from .toml files(s)
-=======
-    def load_toml(cls, path: Union[str, List[str]]):
-        """Load configuration from .toml files(s).
->>>>>>> 28e3c9b6
 
         Normally the config is split into a scenario_config.toml file and a
         model_config.toml file.
@@ -736,13 +664,8 @@
         return value
 
 
-<<<<<<< HEAD
 def _load_toml(path: pathlib.Path) -> dict:
     """Load config from toml file at path"""
-=======
-def _load_toml(path: str) -> dict:
-    """Load config from toml file at path."""
->>>>>>> 28e3c9b6
     with open(path, "r", encoding="utf-8") as toml_file:
         data = toml.load(toml_file)
     return data
