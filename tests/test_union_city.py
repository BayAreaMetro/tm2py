"""Testing module for UnionCity subarea 'real' model runs."""

import glob
import os
import sys
from typing import Collection, Union
from unittest.mock import MagicMock

import openmatrix as omx
import pandas as pd
import pytest


def test_example_download(examples_dir, root_dir, inro_context):
    """Tests that example data can be downloaded."""
    EXAMPLE = "UnionCity"

    import shutil

    from tm2py.examples import get_example

    example_root = os.path.join(examples_dir, EXAMPLE)
    if os.path.exists(example_root):
        shutil.rmtree(example_root)

    # default retrieval_url points to Union City example on box
    _ex_dir = get_example(example_name="UnionCity", root_dir=root_dir)

    # check that the root union city folder exists
    assert _ex_dir == example_root
    assert os.path.isdir(example_root)

    # check some expected files exists
    files_to_check = [
        os.path.join("inputs", "hwy", "tolls.csv"),
        os.path.join("inputs", "nonres", "2035_fromOAK.csv"),
        os.path.join("inputs", "landuse", "maz_data.csv"),
        os.path.join("emme_project", "mtc_emme.emp"),
        os.path.join("emme_project", "Database_highway", "emmebank"),
    ]
    for file_name in files_to_check:
        assert os.path.exists(
            os.path.join(example_root, file_name)
        ), f"get_example failed, missing {file_name}"

    # check zip file was removed
    assert not (os.path.exists(os.path.join(example_root, "test_data.zip")))


def diff_omx(ref_omx: str, run_omx: str) -> Collection[Collection[str]]:
    """Compare two OMX files, return missing and different matrices from reference.

    Args:
        ref_omx: reference OMX file
        run_omx: run OMX file
    """
    _ref_f = omx.open_file(ref_omx, "r")
    _run_f = omx.open_file(run_omx, "r")
    _ref_matrix_names = _ref_f.list_matrices()
    _run_matrix_names = _run_f.list_matrices()

    missing_matrices = [f for f in _ref_matrix_names if f not in _run_matrix_names]
    different_matrices = []
    for m_key in _ref_matrix_names:
        _ref_matrix = _ref_f[m_key].read()
        _run_matrix = _run_f[m_key].read()
        if not (_ref_matrix == _run_matrix).all():
            different_matrices.append(m_key)

    _ref_f.close()
    _run_f.close()
    return missing_matrices, different_matrices


@pytest.fixture(scope="module")
@pytest.mark.skipci
def union_city(examples_dir, root_dir):
    """Union City model run testing fixture."""
    from tm2py.controller import RunController
    from tm2py.examples import get_example

    EXAMPLE = "UnionCity"
    _example_root = os.path.join(examples_dir, EXAMPLE)

    get_example(example_name="UnionCity", root_dir=root_dir)
    controller = RunController(
        [
            os.path.join(examples_dir, "scenario_config.toml"),
            os.path.join(examples_dir, "model_config.toml"),
        ],
<<<<<<< HEAD
        run_dir=union_city_root,
=======
        run_dir=_example_root,
>>>>>>> 28e3c9b6
    )
    controller.run()
    return controller


<<<<<<< HEAD
    root = os.path.join(controller.run_dir, r"skim_matrices\highway")
    ref_root = os.path.join(controller.run_dir, r"ref_skim_matrices\highway")
    root = os.path.join(controller.run_dir, "skim_matrices", "highway")
    ref_root = os.path.join(controller.run_dir, "ref_skim_matrices", "highway")
    open_files = []
    file_names = [name for name in os.listdir(root) if name.endswith(".omx")]
=======
@pytest.mark.skipci
def test_highway_skims(union_city):
    """Test that the OMX highway skims match the reference."""
    run_dir = union_city.run_dir

    ref_dir_hwy_skims = os.path.join(run_dir, "ref_skim_matrices", "highway")
    ref_skim_files = glob.glob(os.path.join(ref_dir_hwy_skims, "*.omx"))

    run_dir_hwy_skims = os.path.join(run_dir, "skim_matrices", "highway")
    run_skim_files = glob.glob(os.path.join(run_dir_hwy_skims, "*.omx"))

    # check that the expected files are all there
    ref_skim_names = [os.path.basename(f) for f in ref_skim_files]
    run_skim_names = [os.path.basename(f) for f in run_skim_files]

    assert set(ref_skim_names) == set(
        run_skim_names
    ), f"Skim matrix names do not match expected\
        reference. \n Expected: {ref_skim_names}\n Actual: {run_skim_names}"

    missing_skims = []
>>>>>>> 28e3c9b6
    different_skims = []

    for ref_skim_f, run_skim_f in zip(ref_skim_files, run_skim_files):
        _missing_ms, _diff_ms = diff_omx(ref_skim_f, run_skim_f)
        missing_skims.extend([ref_skim_f + _m for _m in _missing_ms])
        different_skims.extend(ref_skim_f + _m for _m in _diff_ms)

    assert len(missing_skims) == 0, f"Missing skims: {missing_skims}"
    assert len(different_skims) == 0, f"Different skims: {different_skims}"


def assert_csv_equal(ref_csv: str, run_csv: str):
    """Compare two csv files, return results of pd.testing.assert_frame_equal().

    Args:
        ref_csv (str): Reference CSV location
        run_csv (str): Model run CSV location

    Returns:
        Results of pd.testing.assert_frame_equal()
    """
    ref_df = pd.read_csv(ref_csv)
    run_df = pd.read_csv(run_csv)
    return pd.testing.assert_frame_equal(ref_df, run_df)


@pytest.mark.skipci
def test_maz_da_skims(union_city):
    """Test that the DA MAZ skims match the reference."""
    run_dir = union_city.run_dir

    ref_dir_hwy_skims = os.path.join(run_dir, "ref_skim_matrices", "highway")
    run_dir_hwy_skims = os.path.join(run_dir, "skim_matrices", "highway")

    ref_csv = os.path.join(ref_dir_hwy_skims, "HWYSKIM_MAZMAZ_DA.csv")
    run_csv = os.path.join(run_dir_hwy_skims, "HWYSKIM_MAZMAZ_DA.csv")

    return assert_csv_equal(ref_csv, run_csv)<|MERGE_RESOLUTION|>--- conflicted
+++ resolved
@@ -88,24 +88,12 @@
             os.path.join(examples_dir, "scenario_config.toml"),
             os.path.join(examples_dir, "model_config.toml"),
         ],
-<<<<<<< HEAD
-        run_dir=union_city_root,
-=======
         run_dir=_example_root,
->>>>>>> 28e3c9b6
     )
     controller.run()
     return controller
 
 
-<<<<<<< HEAD
-    root = os.path.join(controller.run_dir, r"skim_matrices\highway")
-    ref_root = os.path.join(controller.run_dir, r"ref_skim_matrices\highway")
-    root = os.path.join(controller.run_dir, "skim_matrices", "highway")
-    ref_root = os.path.join(controller.run_dir, "ref_skim_matrices", "highway")
-    open_files = []
-    file_names = [name for name in os.listdir(root) if name.endswith(".omx")]
-=======
 @pytest.mark.skipci
 def test_highway_skims(union_city):
     """Test that the OMX highway skims match the reference."""
@@ -127,7 +115,6 @@
         reference. \n Expected: {ref_skim_names}\n Actual: {run_skim_names}"
 
     missing_skims = []
->>>>>>> 28e3c9b6
     different_skims = []
 
     for ref_skim_f, run_skim_f in zip(ref_skim_files, run_skim_files):
