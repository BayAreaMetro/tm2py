"""Testing module for UnionCity subarea 'real' model runs."""

import glob
import os
import sys
<<<<<<< HEAD
import pytest
import tempfile
=======
from typing import Collection, Union
from unittest.mock import MagicMock
>>>>>>> e9b94d97

import openmatrix as omx
import pandas as pd
import pytest

<<<<<<< HEAD
EXAMPLES_DIR = os.path.join(
    os.path.dirname(os.path.dirname(os.path.abspath(__file__))), "examples"
)
RUN_EXAMPLES_DIR = "examples"
=======
_EXAMPLES_DIR = r"examples"
NOTEBOOKS_DIR = os.path.join(
    os.path.dirname(os.path.dirname(os.path.abspath(__file__))), "notebooks"
)
BIN_DIR = os.path.join(
    os.path.dirname(os.path.dirname(os.path.abspath(__file__))), "bin"
)
>>>>>>> e9b94d97


def test_example_download():
    """Tests that example data can be downloaded."""
    # If (and only if) Emme is not installed, replace INRO libraries with MagicMock
    try:
        import inro.emme.database.emmebank
    except ModuleNotFoundError:
        sys.modules["inro.emme.database.emmebank"] = MagicMock()
        sys.modules["inro.emme.database.scenario"] = MagicMock()
        sys.modules["inro.emme.database.matrix"] = MagicMock()
        sys.modules["inro.emme.network"] = MagicMock()
        sys.modules["inro.emme.network.link"] = MagicMock()
        sys.modules["inro.emme.network.mode"] = MagicMock()
        sys.modules["inro.emme.network.node"] = MagicMock()
        sys.modules["inro.emme.desktop.app"] = MagicMock()
        sys.modules["inro"] = MagicMock()
        sys.modules["inro.modeller"] = MagicMock()

    import shutil

    from tm2py.examples import get_example

    name = "UnionCity"
    union_city_root = os.path.join(RUN_EXAMPLES_DIR, name)
    if os.path.exists(union_city_root):
        shutil.rmtree(union_city_root)

    get_example(
        example_name="UnionCity", example_subdir=RUN_EXAMPLES_DIR, root_dir=os.getcwd()
    )
    # default retrieval_url points to Union City example on box

    # check that the root union city folder exists
    assert os.path.isdir(os.path.join(RUN_EXAMPLES_DIR, name))
    # check some expected files exists
    files_to_check = [
        os.path.join("inputs", "hwy", "tolls.csv"),
        os.path.join("inputs", "nonres", "2035_fromOAK.csv"),
        os.path.join("inputs", "landuse", "maz_data.csv"),
        os.path.join("emme_project", "mtc_emme.emp"),
        os.path.join("emme_project", "Database_highway", "emmebank"),
    ]
    for file_name in files_to_check:
        assert os.path.exists(
            os.path.join(RUN_EXAMPLES_DIR, name, file_name)
        ), f"get_example failed, missing {file_name}"
    # check zip file was removed
    assert not (os.path.exists(os.path.join(RUN_EXAMPLES_DIR, name, "test_data.zip")))


def diff_omx(ref_omx: str, run_omx: str) -> Collection[Collection[str]]:
    """Compare two OMX files, return missing and different matrices from reference.

    Args:
        ref_omx: reference OMX file
        run_omx: run OMX file
    """
    _ref_f = omx.open_file(ref_omx, "r")
    _run_f = omx.open_file(run_omx, "r")
    _ref_matrix_names = _ref_f.list_matrices()
    _run_matrix_names = _run_f.list_matrices()

    missing_matrices = [f for f in _ref_matrix_names if f not in _run_matrix_names]
    different_matrices = []
    for m_key in _ref_matrix_names:
        _ref_matrix = _ref_f[m_key].read()
        _run_matrix = _run_f[m_key].read()
        if not (_ref_matrix == _run_matrix).all():
            different_matrices.append(m_key)

    _ref_f.close()
    _run_f.close()
    return missing_matrices, different_matrices


@pytest.fixture(scope="module")
@pytest.mark.skipci
def union_city():
    """Union City model run testing fixture."""
    from tm2py.controller import RunController
    from tm2py.examples import get_example
<<<<<<< HEAD
    import openmatrix as _omx
    import toml

    union_city_root = get_example(
        example_name="UnionCity", example_subdir=RUN_EXAMPLES_DIR, root_dir=os.getcwd()
    )
    scen_config_path = os.path.join(EXAMPLES_DIR, r"scenario_config.toml")
    with open(scen_config_path, "r") as fin:
        scen_config = toml.load(fin)
    scen_config["run"]["initial_components"] = [
        "prepare_network_highway",
        "highway",
        "highway_maz_skim",
    ]
    scen_config["run"]["global_iteration_components"] = []
    scen_config["run"]["start_iteration"] = 0
    scen_config["run"]["end_iteration"] = 1
    with tempfile.TemporaryDirectory() as temp_dir:
        scen_config_path = os.path.join(temp_dir, "scenario_config.toml")
        with open(scen_config_path, "w") as fout:
            toml.dump(scen_config, fout)
        controller = RunController(
            [
                scen_config_path,
                os.path.join(EXAMPLES_DIR, r"model_config.toml"),
            ],
            run_dir=union_city_root
        )
        controller.run()
=======

    union_city_root = os.path.join(os.getcwd(), _EXAMPLES_DIR, "UnionCity")
    get_example(
        example_name="UnionCity", example_subdir=_EXAMPLES_DIR, root_dir=os.getcwd()
    )
    controller = RunController(
        [
            os.path.join(_EXAMPLES_DIR, "scenario_config.toml"),
            os.path.join(_EXAMPLES_DIR, "model_config.toml"),
        ],
        run_dir=union_city_root,
    )
    controller.run()
    return controller


@pytest.mark.skipci
def test_highway_skims(union_city):
    """Test that the OMX highway skims match the reference."""
    run_dir = union_city.run_dir

    ref_dir_hwy_skims = os.path.join(run_dir, "ref_skim_matrices", "highway")
    ref_skim_files = glob.glob(os.path.join(ref_dir_hwy_skims, "*.omx"))

    run_dir_hwy_skims = os.path.join(run_dir, "skim_matrices", "highway")
    run_skim_files = glob.glob(os.path.join(run_dir_hwy_skims, "*.omx"))
>>>>>>> e9b94d97

    # check that the expected files are all there
    ref_skim_names = [os.path.basename(f) for f in ref_skim_files]
    run_skim_names = [os.path.basename(f) for f in run_skim_files]

    assert set(ref_skim_names) == set(
        run_skim_names
    ), f"Skim matrix names do not match expected\
        reference. \n Expected: {ref_skim_names}\n Actual: {run_skim_names}"

    missing_skims = []
    different_skims = []
<<<<<<< HEAD
    try:
        for name in file_names:
            skims = _omx.open_file(os.path.join(root, name))
            open_files.append(skims)
            ref_skims = _omx.open_file(os.path.join(ref_root, name))
            open_files.append(ref_skims)
            for key in skims.list_matrices():
                data = skims[key].read()
                ref_data = ref_skims[key].read()
                if not (data == ref_data).all():
                    different_skims.append(key)
    finally:
        for f in open_files:
            f.close()
    assert (
        len(different_skims) == 0
    ), f"there are {len(different_skims)} different skims: {','.join(different_skims)}"

    count_different_lines = 0
    with open(os.path.join(root, "HWYSKIM_MAZMAZ_DA.csv")) as data:
        with open(os.path.join(ref_root, "HWYSKIM_MAZMAZ_DA.csv")) as ref_data:
            for line in data:
                ref_line = next(ref_data)
                if ref_line != line:
                    count_different_lines += 1
    assert (
        count_different_lines == 0
    ), f"HWYSKIM_MAZMAZ_DA.csv differs on {count_different_lines} lines"


@pytest.mark.skipci
def test_transit():
    from tm2py.controller import RunController
    from tm2py.examples import get_example
    import toml

    union_city_root = get_example(
        example_name="UnionCity", example_subdir=RUN_EXAMPLES_DIR, root_dir=os.getcwd()
    )
    scen_config_path = os.path.join(EXAMPLES_DIR, r"scenario_config.toml")
    with open(scen_config_path, "r") as fin:
        scen_config = toml.load(fin)
    scen_config["run"]["initial_components"] = [
        "prepare_network_transit",
        "transit_assign",
        "transit_skim",
    ]
    scen_config["run"]["global_iteration_components"] = []
    scen_config["run"]["start_iteration"] = 0
    scen_config["run"]["end_iteration"] = 1

    with tempfile.TemporaryDirectory() as temp_dir:
        scen_config_path = os.path.join(temp_dir, "scenario_config.toml")
        with open(scen_config_path, "w") as fout:
            toml.dump(scen_config, fout)
        controller = RunController(
            [
                scen_config_path,
                os.path.join(EXAMPLES_DIR, r"model_config.toml"),
            ],
            run_dir=union_city_root
        )
        controller.run()
=======

    for ref_skim_f, run_skim_f in zip(ref_skim_files, run_skim_files):
        _missing_ms, _diff_ms = diff_omx(ref_skim_f, run_skim_f)
        missing_skims.extend([ref_skim_f + _m for _m in _missing_ms])
        different_skims.extend(ref_skim_f + _m for _m in _diff_ms)

    assert len(missing_skims) == 0, f"Missing skims: {missing_skims}"
    assert len(different_skims) == 0, f"Different skims: {different_skims}"


def assert_csv_equal(ref_csv: str, run_csv: str):
    """Compare two csv files, return results of pd.testing.assert_frame_equal().

    Args:
        ref_csv (str): Reference CSV location
        run_csv (str): Model run CSV location

    Returns:
        Results of pd.testing.assert_frame_equal()
    """
    ref_df = pd.read_csv(ref_csv)
    run_df = pd.read_csv(run_csv)
    return pd.testing.assert_frame_equal(ref_df, run_df)


@pytest.mark.skipci
def test_maz_da_skims(union_city):
    """Test that the DA MAZ skims match the reference."""
    run_dir = union_city.run_dir

    ref_dir_hwy_skims = os.path.join(run_dir, "ref_skim_matrices", "highway")
    run_dir_hwy_skims = os.path.join(run_dir, "skim_matrices", "highway")

    ref_csv = os.path.join(ref_dir_hwy_skims, "HWYSKIM_MAZMAZ_DA.csv")
    run_csv = os.path.join(run_dir_hwy_skims, "HWYSKIM_MAZMAZ_DA.csv")

    return assert_csv_equal(ref_csv, run_csv)
>>>>>>> e9b94d97
<|MERGE_RESOLUTION|>--- conflicted
+++ resolved
@@ -3,24 +3,13 @@
 import glob
 import os
 import sys
-<<<<<<< HEAD
-import pytest
-import tempfile
-=======
-from typing import Collection, Union
+from typing import Collection
 from unittest.mock import MagicMock
->>>>>>> e9b94d97
 
 import openmatrix as omx
 import pandas as pd
 import pytest
 
-<<<<<<< HEAD
-EXAMPLES_DIR = os.path.join(
-    os.path.dirname(os.path.dirname(os.path.abspath(__file__))), "examples"
-)
-RUN_EXAMPLES_DIR = "examples"
-=======
 _EXAMPLES_DIR = r"examples"
 NOTEBOOKS_DIR = os.path.join(
     os.path.dirname(os.path.dirname(os.path.abspath(__file__))), "notebooks"
@@ -28,7 +17,6 @@
 BIN_DIR = os.path.join(
     os.path.dirname(os.path.dirname(os.path.abspath(__file__))), "bin"
 )
->>>>>>> e9b94d97
 
 
 def test_example_download():
@@ -111,8 +99,57 @@
     """Union City model run testing fixture."""
     from tm2py.controller import RunController
     from tm2py.examples import get_example
-<<<<<<< HEAD
-    import openmatrix as _omx
+
+    union_city_root = os.path.join(os.getcwd(), _EXAMPLES_DIR, "UnionCity")
+    get_example(
+        example_name="UnionCity", example_subdir=_EXAMPLES_DIR, root_dir=os.getcwd()
+    )
+    controller = RunController(
+        [
+            os.path.join(_EXAMPLES_DIR, "scenario_config.toml"),
+            os.path.join(_EXAMPLES_DIR, "model_config.toml"),
+        ],
+        run_dir=union_city_root,
+    )
+    controller.run()
+    return controller
+
+
+@pytest.mark.skipci
+def test_highway_skims(union_city):
+    """Test that the OMX highway skims match the reference."""
+    run_dir = union_city.run_dir
+
+    ref_dir_hwy_skims = os.path.join(run_dir, "ref_skim_matrices", "highway")
+    ref_skim_files = glob.glob(os.path.join(ref_dir_hwy_skims, "*.omx"))
+
+    run_dir_hwy_skims = os.path.join(run_dir, "skim_matrices", "highway")
+    run_skim_files = glob.glob(os.path.join(run_dir_hwy_skims, "*.omx"))
+
+    # check that the expected files are all there
+    ref_skim_names = [os.path.basename(f) for f in ref_skim_files]
+    run_skim_names = [os.path.basename(f) for f in run_skim_files]
+
+    assert set(ref_skim_names) == set(
+        run_skim_names
+    ), f"Skim matrix names do not match expected\
+        reference. \n Expected: {ref_skim_names}\n Actual: {run_skim_names}"
+
+    missing_skims = []
+    different_skims = []
+
+    for ref_skim_f, run_skim_f in zip(ref_skim_files, run_skim_files):
+        _missing_ms, _diff_ms = diff_omx(ref_skim_f, run_skim_f)
+        missing_skims.extend([ref_skim_f + _m for _m in _missing_ms])
+        different_skims.extend(ref_skim_f + _m for _m in _diff_ms)
+
+    assert len(missing_skims) == 0, f"Missing skims: {missing_skims}"
+    assert len(different_skims) == 0, f"Different skims: {different_skims}"
+
+@pytest.mark.skipci
+def test_transit():
+    from tm2py.controller import RunController
+    from tm2py.examples import get_example
     import toml
 
     union_city_root = get_example(
@@ -122,13 +159,14 @@
     with open(scen_config_path, "r") as fin:
         scen_config = toml.load(fin)
     scen_config["run"]["initial_components"] = [
-        "prepare_network_highway",
-        "highway",
-        "highway_maz_skim",
+        "prepare_network_transit",
+        "transit_assign",
+        "transit_skim",
     ]
     scen_config["run"]["global_iteration_components"] = []
     scen_config["run"]["start_iteration"] = 0
     scen_config["run"]["end_iteration"] = 1
+
     with tempfile.TemporaryDirectory() as temp_dir:
         scen_config_path = os.path.join(temp_dir, "scenario_config.toml")
         with open(scen_config_path, "w") as fout:
@@ -141,119 +179,6 @@
             run_dir=union_city_root
         )
         controller.run()
-=======
-
-    union_city_root = os.path.join(os.getcwd(), _EXAMPLES_DIR, "UnionCity")
-    get_example(
-        example_name="UnionCity", example_subdir=_EXAMPLES_DIR, root_dir=os.getcwd()
-    )
-    controller = RunController(
-        [
-            os.path.join(_EXAMPLES_DIR, "scenario_config.toml"),
-            os.path.join(_EXAMPLES_DIR, "model_config.toml"),
-        ],
-        run_dir=union_city_root,
-    )
-    controller.run()
-    return controller
-
-
-@pytest.mark.skipci
-def test_highway_skims(union_city):
-    """Test that the OMX highway skims match the reference."""
-    run_dir = union_city.run_dir
-
-    ref_dir_hwy_skims = os.path.join(run_dir, "ref_skim_matrices", "highway")
-    ref_skim_files = glob.glob(os.path.join(ref_dir_hwy_skims, "*.omx"))
-
-    run_dir_hwy_skims = os.path.join(run_dir, "skim_matrices", "highway")
-    run_skim_files = glob.glob(os.path.join(run_dir_hwy_skims, "*.omx"))
->>>>>>> e9b94d97
-
-    # check that the expected files are all there
-    ref_skim_names = [os.path.basename(f) for f in ref_skim_files]
-    run_skim_names = [os.path.basename(f) for f in run_skim_files]
-
-    assert set(ref_skim_names) == set(
-        run_skim_names
-    ), f"Skim matrix names do not match expected\
-        reference. \n Expected: {ref_skim_names}\n Actual: {run_skim_names}"
-
-    missing_skims = []
-    different_skims = []
-<<<<<<< HEAD
-    try:
-        for name in file_names:
-            skims = _omx.open_file(os.path.join(root, name))
-            open_files.append(skims)
-            ref_skims = _omx.open_file(os.path.join(ref_root, name))
-            open_files.append(ref_skims)
-            for key in skims.list_matrices():
-                data = skims[key].read()
-                ref_data = ref_skims[key].read()
-                if not (data == ref_data).all():
-                    different_skims.append(key)
-    finally:
-        for f in open_files:
-            f.close()
-    assert (
-        len(different_skims) == 0
-    ), f"there are {len(different_skims)} different skims: {','.join(different_skims)}"
-
-    count_different_lines = 0
-    with open(os.path.join(root, "HWYSKIM_MAZMAZ_DA.csv")) as data:
-        with open(os.path.join(ref_root, "HWYSKIM_MAZMAZ_DA.csv")) as ref_data:
-            for line in data:
-                ref_line = next(ref_data)
-                if ref_line != line:
-                    count_different_lines += 1
-    assert (
-        count_different_lines == 0
-    ), f"HWYSKIM_MAZMAZ_DA.csv differs on {count_different_lines} lines"
-
-
-@pytest.mark.skipci
-def test_transit():
-    from tm2py.controller import RunController
-    from tm2py.examples import get_example
-    import toml
-
-    union_city_root = get_example(
-        example_name="UnionCity", example_subdir=RUN_EXAMPLES_DIR, root_dir=os.getcwd()
-    )
-    scen_config_path = os.path.join(EXAMPLES_DIR, r"scenario_config.toml")
-    with open(scen_config_path, "r") as fin:
-        scen_config = toml.load(fin)
-    scen_config["run"]["initial_components"] = [
-        "prepare_network_transit",
-        "transit_assign",
-        "transit_skim",
-    ]
-    scen_config["run"]["global_iteration_components"] = []
-    scen_config["run"]["start_iteration"] = 0
-    scen_config["run"]["end_iteration"] = 1
-
-    with tempfile.TemporaryDirectory() as temp_dir:
-        scen_config_path = os.path.join(temp_dir, "scenario_config.toml")
-        with open(scen_config_path, "w") as fout:
-            toml.dump(scen_config, fout)
-        controller = RunController(
-            [
-                scen_config_path,
-                os.path.join(EXAMPLES_DIR, r"model_config.toml"),
-            ],
-            run_dir=union_city_root
-        )
-        controller.run()
-=======
-
-    for ref_skim_f, run_skim_f in zip(ref_skim_files, run_skim_files):
-        _missing_ms, _diff_ms = diff_omx(ref_skim_f, run_skim_f)
-        missing_skims.extend([ref_skim_f + _m for _m in _missing_ms])
-        different_skims.extend(ref_skim_f + _m for _m in _diff_ms)
-
-    assert len(missing_skims) == 0, f"Missing skims: {missing_skims}"
-    assert len(different_skims) == 0, f"Different skims: {different_skims}"
 
 
 def assert_csv_equal(ref_csv: str, run_csv: str):
@@ -282,5 +207,4 @@
     ref_csv = os.path.join(ref_dir_hwy_skims, "HWYSKIM_MAZMAZ_DA.csv")
     run_csv = os.path.join(run_dir_hwy_skims, "HWYSKIM_MAZMAZ_DA.csv")
 
-    return assert_csv_equal(ref_csv, run_csv)
->>>>>>> e9b94d97
+    return assert_csv_equal(ref_csv, run_csv)