"""Testing of highway network components"""
import glob
import os

import pytest
from tools import assert_csv_equal, diff_omx

from tm2py.examples import get_example

<<<<<<< HEAD

def test_highway(examples_dir, root_dir):
=======
def test_prepare_highway_network(inro_context, examples_dir):
>>>>>>> be6ea31f
    "Tests that prepare highway network component can be run."
    from tools import test_component

    get_example(example_name="UnionCity", root_dir=root_dir)

<<<<<<< HEAD
    my_run = test_component(examples_dir, ["prepare_network_highway", "highway"])
    my_run.run()
=======

def test_highway_assign(inro_context, examples_dir):
    "Tests that highway network assignment component can be run."
    from tools import test_component

    my_run = test_component(examples_dir, "highway")
    my_run.run_next()
>>>>>>> be6ea31f

    # TODO write assert


<<<<<<< HEAD
def test_highway_skims(examples_dir):
=======
def test_highway_maz_assign(inro_context, examples_dir):
    "Tests that highway MAZ network assignment component can be run."
    from tools import test_component

    my_run = test_component(examples_dir, "highway_maz_assign")
    my_run.run_next()

    # TODO write assert


def test_highway_maz_skim(inro_context, examples_dir):
    "Tests that highway MAZ network skimming component can be run."
    from tools import test_component

    my_run = test_component(examples_dir, "highway_maz_skim")
    my_run.run_next()

    # TODO write assert


def test_highway_skims(inro_context, union_city):
>>>>>>> be6ea31f
    """Test that the OMX highway skims match the reference."""
    run_dir = os.path.join(examples_dir, "UnionCity")

    ref_dir_hwy_skims = os.path.join(run_dir, "ref_skim_matrices", "highway")
    ref_skim_files = glob.glob(os.path.join(ref_dir_hwy_skims, "*.omx"))

    run_dir_hwy_skims = os.path.join(run_dir, "skim_matrices", "highway")
    run_skim_files = glob.glob(os.path.join(run_dir_hwy_skims, "*.omx"))

    # check that the expected files are all there
    ref_skim_names = [os.path.basename(f) for f in ref_skim_files]
    run_skim_names = [os.path.basename(f) for f in run_skim_files]

    assert set(ref_skim_names) == set(
        run_skim_names
    ), f"Skim matrix names do not match expected\
        reference. \n Expected: {ref_skim_names}\n Actual: {run_skim_names}"

    missing_skims = []
    different_skims = []

    for ref_skim_f, run_skim_f in zip(ref_skim_files, run_skim_files):
        _missing_ms, _diff_ms = diff_omx(ref_skim_f, run_skim_f)
        missing_skims.extend([ref_skim_f + _m for _m in _missing_ms])
        different_skims.extend(ref_skim_f + _m for _m in _diff_ms)

    assert len(missing_skims) == 0, f"Missing skims: {missing_skims}"
<<<<<<< HEAD
    assert len(different_skims) == 0, f"Different skims: {different_skims}"
=======
    assert len(different_skims) == 0, f"Different skims: {different_skims}"


def test_maz_da_skims(inro_context, union_city):
    """Test that the DA MAZ skims match the reference."""
    run_dir = union_city.run_dir

    ref_dir_hwy_skims = os.path.join(run_dir, "ref_skim_matrices", "highway")
    run_dir_hwy_skims = os.path.join(run_dir, "skim_matrices", "highway")

    ref_csv = os.path.join(ref_dir_hwy_skims, "HWYSKIM_MAZMAZ_DA.csv")
    run_csv = os.path.join(run_dir_hwy_skims, "HWYSKIM_MAZMAZ_DA.csv")

    return assert_csv_equal(ref_csv, run_csv)
>>>>>>> be6ea31f
<|MERGE_RESOLUTION|>--- conflicted
+++ resolved
@@ -7,58 +7,20 @@
 
 from tm2py.examples import get_example
 
-<<<<<<< HEAD
 
 def test_highway(examples_dir, root_dir):
-=======
-def test_prepare_highway_network(inro_context, examples_dir):
->>>>>>> be6ea31f
     "Tests that prepare highway network component can be run."
     from tools import test_component
 
     get_example(example_name="UnionCity", root_dir=root_dir)
 
-<<<<<<< HEAD
     my_run = test_component(examples_dir, ["prepare_network_highway", "highway"])
     my_run.run()
-=======
-
-def test_highway_assign(inro_context, examples_dir):
-    "Tests that highway network assignment component can be run."
-    from tools import test_component
-
-    my_run = test_component(examples_dir, "highway")
-    my_run.run_next()
->>>>>>> be6ea31f
 
     # TODO write assert
 
 
-<<<<<<< HEAD
 def test_highway_skims(examples_dir):
-=======
-def test_highway_maz_assign(inro_context, examples_dir):
-    "Tests that highway MAZ network assignment component can be run."
-    from tools import test_component
-
-    my_run = test_component(examples_dir, "highway_maz_assign")
-    my_run.run_next()
-
-    # TODO write assert
-
-
-def test_highway_maz_skim(inro_context, examples_dir):
-    "Tests that highway MAZ network skimming component can be run."
-    from tools import test_component
-
-    my_run = test_component(examples_dir, "highway_maz_skim")
-    my_run.run_next()
-
-    # TODO write assert
-
-
-def test_highway_skims(inro_context, union_city):
->>>>>>> be6ea31f
     """Test that the OMX highway skims match the reference."""
     run_dir = os.path.join(examples_dir, "UnionCity")
 
@@ -86,21 +48,4 @@
         different_skims.extend(ref_skim_f + _m for _m in _diff_ms)
 
     assert len(missing_skims) == 0, f"Missing skims: {missing_skims}"
-<<<<<<< HEAD
-    assert len(different_skims) == 0, f"Different skims: {different_skims}"
-=======
-    assert len(different_skims) == 0, f"Different skims: {different_skims}"
-
-
-def test_maz_da_skims(inro_context, union_city):
-    """Test that the DA MAZ skims match the reference."""
-    run_dir = union_city.run_dir
-
-    ref_dir_hwy_skims = os.path.join(run_dir, "ref_skim_matrices", "highway")
-    run_dir_hwy_skims = os.path.join(run_dir, "skim_matrices", "highway")
-
-    ref_csv = os.path.join(ref_dir_hwy_skims, "HWYSKIM_MAZMAZ_DA.csv")
-    run_csv = os.path.join(run_dir_hwy_skims, "HWYSKIM_MAZMAZ_DA.csv")
-
-    return assert_csv_equal(ref_csv, run_csv)
->>>>>>> be6ea31f
+    assert len(different_skims) == 0, f"Different skims: {different_skims}"