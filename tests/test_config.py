import os
import sys
from unittest.mock import MagicMock
<<<<<<< HEAD
=======

>>>>>>> 25eaa495
import pytest

EXAMPLE_DIR = os.path.join(
    os.path.dirname(os.path.dirname(os.path.abspath(__file__))), "examples"
)
TEST_CONFIG = os.path.join(EXAMPLE_DIR, "scenario_config.toml")
MODEL_CONFIG = os.path.join(EXAMPLE_DIR, "model_config.toml")


def test_config_read():
    """Configuration should load parameters to the correct namespaces."""
<<<<<<< HEAD

=======
>>>>>>> 25eaa495
    # If (and only if) Emme is not installed, replace inro libraries with MagicMock
    try:
        import inro.emme.database.emmebank
    except ModuleNotFoundError:
        sys.modules["inro.emme.database.emmebank"] = MagicMock()
        sys.modules["inro.emme.network"] = MagicMock()
        sys.modules["inro.emme.database.scenario"] = MagicMock()
<<<<<<< HEAD
        sys.modules["inro.emme.database.matrix"] = MagicMock()
=======
        sys.modules["inro.emme.network.link"] = MagicMock()
        sys.modules["inro.emme.database.matrix"] = MagicMock()
        sys.modules["inro.emme.database.mode"] = MagicMock()
>>>>>>> 25eaa495
        sys.modules["inro.emme.network.node"] = MagicMock()
        sys.modules["inro.emme.desktop.app"] = MagicMock()
        sys.modules["inro"] = MagicMock()
        sys.modules["inro.modeller"] = MagicMock()
    from tm2py.config import Configuration

    my_config = Configuration.load_toml([TEST_CONFIG, MODEL_CONFIG])

    assert my_config.run.start_iteration == 0
    assert my_config.run.end_iteration == 1
    assert my_config.scenario.year == 2015
<<<<<<< HEAD
    assert my_config.time_periods[1].name == "am"
    assert my_config.highway.maz_to_maz.operating_cost_per_mile == 18.93
    # assert my_config.run.initial_components == [
    #     "create_tod_scenarios",
    #     "active_modes",
    #     "air_passenger",
    #     "prepare_network_highway",
    #     "highway",
    #     "highway_maz_skim",
    #     "transit",
    # ]
=======
    assert my_config.run.initial_components == (
        "create_tod_scenarios",
        "active_modes",
        "air_passenger",
        "prepare_network_highway",
        "highway",
        "highway_maz_skim",
        "prepare_network_transit",
        "transit_assign",
        "transit_skim",
    )
>>>>>>> 25eaa495
    assert len(my_config.time_periods) == 5
    assert my_config.highway.classes[0].description == "drive alone"


@pytest.mark.xfail
def test_config_read_badfile():
    """Should have good behavior when file isn't there."""
    from tm2py.config import Configuration

    Configuration.load_toml("this_is_not_a_valid_file.toml")<|MERGE_RESOLUTION|>--- conflicted
+++ resolved
@@ -1,10 +1,6 @@
 import os
 import sys
 from unittest.mock import MagicMock
-<<<<<<< HEAD
-=======
-
->>>>>>> 25eaa495
 import pytest
 
 EXAMPLE_DIR = os.path.join(
@@ -16,10 +12,6 @@
 
 def test_config_read():
     """Configuration should load parameters to the correct namespaces."""
-<<<<<<< HEAD
-
-=======
->>>>>>> 25eaa495
     # If (and only if) Emme is not installed, replace inro libraries with MagicMock
     try:
         import inro.emme.database.emmebank
@@ -27,13 +19,9 @@
         sys.modules["inro.emme.database.emmebank"] = MagicMock()
         sys.modules["inro.emme.network"] = MagicMock()
         sys.modules["inro.emme.database.scenario"] = MagicMock()
-<<<<<<< HEAD
-        sys.modules["inro.emme.database.matrix"] = MagicMock()
-=======
         sys.modules["inro.emme.network.link"] = MagicMock()
         sys.modules["inro.emme.database.matrix"] = MagicMock()
         sys.modules["inro.emme.database.mode"] = MagicMock()
->>>>>>> 25eaa495
         sys.modules["inro.emme.network.node"] = MagicMock()
         sys.modules["inro.emme.desktop.app"] = MagicMock()
         sys.modules["inro"] = MagicMock()
@@ -45,7 +33,6 @@
     assert my_config.run.start_iteration == 0
     assert my_config.run.end_iteration == 1
     assert my_config.scenario.year == 2015
-<<<<<<< HEAD
     assert my_config.time_periods[1].name == "am"
     assert my_config.highway.maz_to_maz.operating_cost_per_mile == 18.93
     # assert my_config.run.initial_components == [
@@ -57,19 +44,6 @@
     #     "highway_maz_skim",
     #     "transit",
     # ]
-=======
-    assert my_config.run.initial_components == (
-        "create_tod_scenarios",
-        "active_modes",
-        "air_passenger",
-        "prepare_network_highway",
-        "highway",
-        "highway_maz_skim",
-        "prepare_network_transit",
-        "transit_assign",
-        "transit_skim",
-    )
->>>>>>> 25eaa495
     assert len(my_config.time_periods) == 5
     assert my_config.highway.classes[0].description == "drive alone"
 
