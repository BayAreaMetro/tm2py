"Test external travel model."

import os

import pytest

from tm2py.examples import get_example


<<<<<<< HEAD
def test_external_travel(examples_dir):
=======
# @pytest.mark.menow
def test_external_travel(examples_dir, root_dir):
>>>>>>> 7a563f0c
    "Tests that internal/external travel component can be run."
    from tools import test_component

    get_example(example_name="UnionCity", root_dir=root_dir)

    my_run = test_component(examples_dir, "internal_external")
    my_run.run_next()

    # TODO write assert<|MERGE_RESOLUTION|>--- conflicted
+++ resolved
@@ -7,12 +7,8 @@
 from tm2py.examples import get_example
 
 
-<<<<<<< HEAD
-def test_external_travel(examples_dir):
-=======
 # @pytest.mark.menow
 def test_external_travel(examples_dir, root_dir):
->>>>>>> 7a563f0c
     "Tests that internal/external travel component can be run."
     from tools import test_component
 
