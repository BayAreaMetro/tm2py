--- conflicted
+++ resolved
@@ -17,17 +17,15 @@
 ```sh
 pip install -r dev-requirements.txt
 ```
-<<<<<<< HEAD
+
 Install using PIP:
+
 ```sh
 pip install pytest
 ```
+
 Install using Conda:
-=======
 
-=== Conda
-
->>>>>>> d3c2f8ee
 ```sh
 conda install pytest
 ```
