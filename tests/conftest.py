"""Shared fixtures for tests."""
import os
import sys
from pathlib import Path

import pytest

print("CONFTEST LOADED")


@pytest.fixture(scope="session")
def root_dir():
    """Root tm2py directory."""
    d = os.path.dirname(os.path.abspath(__file__))
    for i in range(3):
        if "examples" in os.listdir(d):
            return Path(d)
        d = os.path.dirname(d)


@pytest.fixture(scope="session")
def examples_dir(root_dir):
    """Directory for example files."""
    return root_dir / "examples"


@pytest.fixture(scope="session")
def bin_dir(root_dir):
    """Directory for bin files."""
    return root_dir / "bin"


# todo: why not use the existing tmp_path fixture?
# https://docs.pytest.org/en/7.1.x/how-to/tmp_path.html
@pytest.fixture()
def temp_dir():
    """Create a temporary directory and clean it up upon test completion.

    Yields:
        Path: Path object of temporary directory location
    """
    import tempfile

    tf = tempfile.TemporaryDirectory()
    yield tf.name
    tf.cleanup()


<<<<<<< HEAD
def pytest_addoption(parser):
    """Parse command line arguments."""
    parser.addoption("--inro", action="store", default="notmock")


def mocked_inro_context():
    """Mocking of modules which need to be mocked for tests."""
    sys.modules["inro.emme.database.emmebank"] = MagicMock()
    sys.modules["inro.emme.network"] = MagicMock()
    sys.modules["inro.emme.database.scenario"] = MagicMock()
    sys.modules["inro.emme.database.matrix"] = MagicMock()
    sys.modules["inro.emme.network.node"] = MagicMock()
    sys.modules["inro.emme.desktop.app"] = MagicMock()
    sys.modules["inro"] = MagicMock()
    sys.modules["inro.modeller"] = MagicMock()


=======
>>>>>>> 7a563f0c
@pytest.fixture(scope="session")
def inro_context(pytestconfig):
    """Mocks necessary inro modules if they aren't successfully imported."""
<<<<<<< HEAD

    try:
        _inro = pytestconfig.getoption("inro")
        if _inro.lower() == "mock":
            print("Mocking inro environment.")
            mocked_inro_context()
        else:
            import inro.emme.database.emmebank

            print("Using inro environment.")
    except:
        try:
            import inro.emme.database.emmebank

            print("Using inro environment.")
        except ModuleNotFoundError:
            print("Mocking inro environment.")
            mocked_inro_context()
=======
    from tm2py.tools import mocked_inro_context

    try:
        import inro.emme.database.emmebank

        yield "inro"
    except ModuleNotFoundError:
        mocked_inro_context()
        yield "mocked"
>>>>>>> 7a563f0c
<|MERGE_RESOLUTION|>--- conflicted
+++ resolved
@@ -46,30 +46,9 @@
     tf.cleanup()
 
 
-<<<<<<< HEAD
-def pytest_addoption(parser):
-    """Parse command line arguments."""
-    parser.addoption("--inro", action="store", default="notmock")
-
-
-def mocked_inro_context():
-    """Mocking of modules which need to be mocked for tests."""
-    sys.modules["inro.emme.database.emmebank"] = MagicMock()
-    sys.modules["inro.emme.network"] = MagicMock()
-    sys.modules["inro.emme.database.scenario"] = MagicMock()
-    sys.modules["inro.emme.database.matrix"] = MagicMock()
-    sys.modules["inro.emme.network.node"] = MagicMock()
-    sys.modules["inro.emme.desktop.app"] = MagicMock()
-    sys.modules["inro"] = MagicMock()
-    sys.modules["inro.modeller"] = MagicMock()
-
-
-=======
->>>>>>> 7a563f0c
 @pytest.fixture(scope="session")
 def inro_context(pytestconfig):
     """Mocks necessary inro modules if they aren't successfully imported."""
-<<<<<<< HEAD
 
     try:
         _inro = pytestconfig.getoption("inro")
@@ -87,15 +66,4 @@
             print("Using inro environment.")
         except ModuleNotFoundError:
             print("Mocking inro environment.")
-            mocked_inro_context()
-=======
-    from tm2py.tools import mocked_inro_context
-
-    try:
-        import inro.emme.database.emmebank
-
-        yield "inro"
-    except ModuleNotFoundError:
-        mocked_inro_context()
-        yield "mocked"
->>>>>>> 7a563f0c
+            mocked_inro_context()