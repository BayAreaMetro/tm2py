--- conflicted
+++ resolved
@@ -6,9 +6,6 @@
   indent: 4
 
 # Remove line length limit
-<<<<<<< HEAD
-MD013: false
-=======
 MD013: false
 
 # Allow us to skip levels of headings
@@ -18,5 +15,4 @@
 MD036: false
 
 # Allow us to use lower-level headings to start files
-MD041: false
->>>>>>> d3c2f8ee
+MD041: false