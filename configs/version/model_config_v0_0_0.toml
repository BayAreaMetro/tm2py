--- conflicted
+++ resolved
@@ -259,44 +259,28 @@
 name = "air passenger shared ride 2"
 file = ["air_passenger","tripsAirPax{period}.omx"]
 matrix = "SR2"
-<<<<<<< HEAD
-highway_class =
-=======
-highway_class = "" # Empty values not allowed
->>>>>>> d3c2f8ee
+highway_class = "" # Empty values not allowed
 average_occupancy = 1.75
 
 [[highway.demand]]
 name = "air passenger shared ride 2 toll-paying"
 file = ["air_passenger","tripsAirPax{period}.omx"]
 matrix = "SR2TOLL"
-<<<<<<< HEAD
-highway_class =
-=======
-highway_class = "" # Empty values not allowed
->>>>>>> d3c2f8ee
+highway_class = "" # Empty values not allowed
 average_occupancy = 1.75
 
 [[highway.demand]]
 name = "air passenger shared ride 3+"
 file = ["air_passenger","tripsAirPax{period}.omx"]
 matrix = "SR3"
-<<<<<<< HEAD
-highway_class =
-=======
-highway_class = "" # Empty values not allowed
->>>>>>> d3c2f8ee
+highway_class = "" # Empty values not allowed
 average_occupancy = 2.5
 
 [[highway.demand]]
 name = "air passenger shared ride 3+ toll-paying"
 file = ["air_passenger","tripsAirPax{period}.omx"]
 mattrix = "SR3TOLL"
-<<<<<<< HEAD
-highway_class =
-=======
-highway_class = "" # Empty values not allowed
->>>>>>> d3c2f8ee
+highway_class = "" # Empty values not allowed
 average_occupancy = 2.5
 
 
@@ -314,46 +298,28 @@
 file = ["internal_external","tripsIx{time_period}.omx"]
 matrix = "SR2"
 highway_class = "shared ride 2"
-<<<<<<< HEAD
-average_occupancy =
-=======
-average_occupancy = "" # Empty values not allowed
->>>>>>> d3c2f8ee
+average_occupancy = "" # Empty values not allowed
 
 [[emme.highway.classes.demand]]
 name = "internal external shared ride 2 toll-paying"
 file = ["internal_external","tripsIx{time_period}.omx"]
 matrix = "SR2TOLL"
-<<<<<<< HEAD
-highway_class =
-average_occupancy =
-=======
-highway_class = "" # Empty values not allowed
-average_occupancy = "" # Empty values not allowed
->>>>>>> d3c2f8ee
+highway_class = "" # Empty values not allowed
+average_occupancy = "" # Empty values not allowed
 
 [[highway.demand]]
 name = "internal external shared ride 3+"
 file = ["internal_external","tripsIx{time_period}.omx"]
 matrix = "SR3"
 highway_class = "shared ride 3+"
-<<<<<<< HEAD
-average_occupancy =
-=======
-average_occupancy = "" # Empty values not allowed
->>>>>>> d3c2f8ee
+average_occupancy = "" # Empty values not allowed
 
 [[highway.demand]]
 name = "internal external shared ride 3+ toll-paying"
 file = ["internal_external","tripsIx{time_period}.omx"]
 matrix = "SR3TOLL"
-<<<<<<< HEAD
-highway_class =
-average_occupancy =
-=======
-highway_class = "" # Empty values not allowed
-average_occupancy = "" # Empty values not allowed
->>>>>>> d3c2f8ee
+highway_class = "" # Empty values not allowed
+average_occupancy = "" # Empty values not allowed
 
 ###### COMMERCIAL VEHICLES ######
 
@@ -361,105 +327,64 @@
 name = "commercial vehicles"
 file = ["commercial","tripstrk{time_period}.omx"]
 matrix = "CTRUCK"
-<<<<<<< HEAD
-highway_class =
-average_occupancy =
-=======
-highway_class = "" # Empty values not allowed
-average_occupancy = "" # Empty values not allowed
->>>>>>> d3c2f8ee
+highway_class = "" # Empty values not allowed
+average_occupancy = "" # Empty values not allowed
 pce = 2.0
 
 [[highway.demand]]
 name = "commercial vehicles toll-paying"
 file = ["commercial","tripstrk{time_period}.omx"]
 matrix = "CTRUCKTOLL"
-<<<<<<< HEAD
-highway_class =
-average_occupancy =
-=======
-highway_class = "" # Empty values not allowed
-average_occupancy = "" # Empty values not allowed
->>>>>>> d3c2f8ee
+highway_class = "" # Empty values not allowed
+average_occupancy = "" # Empty values not allowed
 pce = 2.0
 
 [[highway.demand]]
 name = "very small trucks"
 file = ["commercial","tripstrk{time_period}.omx"]
 matrix = "VSTRUCK"
-<<<<<<< HEAD
-highway_class =
-average_occupancy =
-=======
-highway_class = "" # Empty values not allowed
-average_occupancy = "" # Empty values not allowed
->>>>>>> d3c2f8ee
+highway_class = "" # Empty values not allowed
+average_occupancy = "" # Empty values not allowed
 pce = 2.0
 
 [[highway.demand]]
 name = "very small trucks toll-paying"
 file = ["commercial","tripstrk{time_period}.omx"]
 matrix = "VSTRUCKTOLL"
-<<<<<<< HEAD
-highway_class =
-average_occupancy =
-=======
-highway_class = "" # Empty values not allowed
-average_occupancy = "" # Empty values not allowed
->>>>>>> d3c2f8ee
+highway_class = "" # Empty values not allowed
+average_occupancy = "" # Empty values not allowed
 pce = 2.0
 
 [[highway.demand]]
 name = "small trucks"
 file = ["commercial","tripstrk{time_period}.omx"]
 matrix = "STRUCK"
-<<<<<<< HEAD
-highway_class =
-average_occupancy =
-=======
-highway_class = "" # Empty values not allowed
-average_occupancy = "" # Empty values not allowed
->>>>>>> d3c2f8ee
+highway_class = "" # Empty values not allowed
+average_occupancy = "" # Empty values not allowed
 pce = 2.0
 
 [[highway.demand]]
 name = "small trucks toll-paying"
 file = ["commercial","tripstrk{time_period}.omx"]
-<<<<<<< HEAD
-name = "STRUCKTOLL"
-highway_class =
-average_occupancy =
-=======
 matrix = "STRUCKTOLL"
 highway_class = "" # Empty values not allowed
 average_occupancy = "" # Empty values not allowed
->>>>>>> d3c2f8ee
 pce = 2.0
 
 [[highway.demand]]
 name = "medium trucks"
 file = ["commercial","tripstrk{time_period}.omx"]
 matrix = "MTRUCK"
-<<<<<<< HEAD
-highway_class =
-average_occupancy =
-=======
-highway_class = "" # Empty values not allowed
-average_occupancy = "" # Empty values not allowed
->>>>>>> d3c2f8ee
+highway_class = "" # Empty values not allowed
+average_occupancy = "" # Empty values not allowed
 pce = 2.0
 
 [[highway.demand]]
 name = "medium trucks toll-paying"
 file = ["commercial","tripstrk{time_period}.omx"]
 matrix = "MTRUCKTOLL"
-<<<<<<< HEAD
-highway_class =
-average_occupancy =
-=======
-highway_class = "" # Empty values not allowed
-average_occupancy = "" # Empty values not allowed
->>>>>>> d3c2f8ee
+highway_class = "" # Empty values not allowed
+average_occupancy = "" # Empty values not allowed
 pce = 2.0
 
 
